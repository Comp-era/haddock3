#!/usr/bin/env python
# -*- encoding: utf-8 -*-
"""Setup dot py."""
import os
import platform
import subprocess
import sys
import urllib.request
from pathlib import Path

from setuptools import Extension, setup
from setuptools.command.build_ext import build_ext
from setuptools.command.develop import develop
from setuptools.command.install import install


CNS_BINARIES = {
    "x86_64-linux": "https://surfdrive.surf.nl/files/index.php/s/BWa5OimzbNliTi6/download",
    "x86_64-darwin": "https://surfdrive.surf.nl/files/index.php/s/3Fzzte0Zx0L8GTY/download",
    "arm64-darwin": "https://surfdrive.surf.nl/files/index.php/s/bYB3xPWf7iwo07X/download",
    "aarch64-linux": "https://surfdrive.surf.nl/files/index.php/s/3rHpxcufHGrntHn/download",
}

cpp_extensions = [
    Extension(
        "haddock.bin.contact_fcc",
        sources=["src/haddock/deps/contact_fcc.cpp"],
        extra_compile_args=["-O2"],
    ),
    Extension(
        "haddock.bin.fast_rmsdmatrix",
        sources=["src/haddock/deps/fast-rmsdmatrix.c"],
        extra_compile_args=["-Wall", "-O3", "-march=native", "-std=c99"],
        extra_link_args=["-lm"],
    ),
]


class CustomBuild(build_ext):
    """Custom build handles the C/C++ dependencies"""

    def run(self):
        print("Building HADDOCK3 C/C++ binary dependencies...")
        self.build_executable(
            name="contact_fcc",
            cmd=["g++", "-O2", "-o", "contact_fcc", "src/haddock/deps/contact_fcc.cpp"],
        )
        self.build_executable(
            name="fast-rmsdmatrix",
            cmd=[
                "gcc",
                "-Wall",
                "-O3",
                "-march=native",
                "-std=c99",
                "-o",
                "fast-rmsdmatrix",
                "src/haddock/deps/fast-rmsdmatrix.c",
                "-lm",
            ],
        )

        # Run the standard build_ext
        build_ext.run(self)

    def build_executable(self, name, cmd):
        """Helper function to execute the build command"""
        try:
            subprocess.check_call(cmd)
            # Ensure the source bin directory exists
            src_bin_dir = Path("src", "haddock", "bin")
            src_bin_dir.mkdir(exist_ok=True, parents=True)

            # Move the built executable to the source bin directory
            src_bin_exec = Path(src_bin_dir, name)
            if src_bin_exec.exists():
                src_bin_exec.unlink()

            self.move_file(name, src_bin_exec)

            # If build_lib exists, also copy to there
            if hasattr(self, "build_lib"):
                build_bin_dir = Path(self.build_lib, "haddock", "bin")
                build_bin_dir.mkdir(exist_ok=True, parents=True)
                self.copy_file(Path(src_bin_dir, name), Path(build_bin_dir, name))

            print(f"Successfully built and moved {name}")
        except subprocess.CalledProcessError as e:
            print(f"Error building {name}: {e}")
            raise


class CustomInstall(install):
    """Custom class to handle the download of the CNS binary"""

    def run(self):
        install.run(self)

        if self.install_lib is None:
            print("Something went wrong during installation")
            sys.exit(1)

        arch = self.get_arch()

        if arch not in CNS_BINARIES:
            print(f"Unknown architecture: {arch}")
            sys.exit(1)

        cns_binary_url = CNS_BINARIES[arch]

        src_bin_dir = Path("src", "haddock", "bin")
        src_bin_dir.mkdir(exist_ok=True, parents=True)

        cns_exec = Path(src_bin_dir, "cns")
        status, msg = self.download_file(cns_binary_url, cns_exec)
        if not status:
            print(msg)
            sys.exit(1)

        # Make it executable
        os.chmod(cns_exec, 0o755)

        # check if this is being done via `pip install .`
        if hasattr(self, "install_lib"):
            install_bin_dir = Path(self.install_lib, "haddock", "bin")
            install_bin_dir.mkdir(exist_ok=True, parents=True)
            self.copy_file(cns_exec, Path(install_bin_dir, "cns"))

    @staticmethod
    def download_file(url, dest) -> tuple[bool, str]:
        """Download a file from a URL"""
        try:
            urllib.request.urlretrieve(url, dest)
            return True, "Download successful"
        except Exception as e:  # pylint: disable=broad-except
            return False, f"Download failed: {e}"

    @staticmethod
    def get_arch():
        """Helper function to figure out the architetchure"""
        system = platform.system().lower()
        machine = platform.machine().lower()

        return f"{machine}-{system}"


<<<<<<< HEAD
setup(
    cmdclass={"build_ext": CustomBuild, "install": CustomInstall},
=======
class CustomDevelop(develop):

    def run(self):
        """Wrapper class to run the installation also when using `python setup.py develop`"""
        self.run_command("install")
        develop.run(self)


with open("requirements.txt", "r", encoding="utf-8") as f:
    requirements = f.read().splitlines()


def read_description(*names, **kwargs) -> str:
    """Read description files."""
    path = join(dirname(__file__), *names)
    with open(path, encoding=kwargs.get("encoding", "utf8")) as fh:
        return fh.read()


readme = read_description("README.md")
changelog = read_description("CHANGELOG.md")
long_description = f"{readme}{os.linesep}{changelog}"


setup(
    name="haddock3",
    version="3.0.0",
    description="HADDOCK3",
    long_description=long_description,
    long_description_content_type="text/markdown",
    license="Apache License 2.0",
    author="BonvinLab",
    author_email="bonvinlab.support@uu.nl",
    url="https://github.com/haddocking/haddock3",
    packages=find_packages("src"),
    package_dir={"": "src"},
    package_data={"haddock": ["bin/*"]},
    include_package_data=True,
    zip_safe=False,
    classifiers=[
        # TODO: Update the classifiers - http://pypi.python.org/pypi?%3Aaction=list_classifiers
        "Development Status :: 4 - Beta",
        "License :: OSI Approved :: Apache Software License",
        "Natural Language :: English",
        "Operating System :: POSIX",
        "Operating System :: POSIX :: Linux",
        "Operating System :: MacOS",
        "Intended Audience :: Science/Research",
        "Topic :: Scientific/Engineering :: Bio-Informatics",
        "Topic :: Scientific/Engineering :: Chemistry",
        "Topic :: Scientific/Engineering :: Physics",
        "Programming Language :: Python :: 3.9",
        "Programming Language :: Python :: 3.10",
    ],
    project_urls={
        "webpage": "https://bonvinlab.org/haddock3",
        "Documentation": "https://github.com/haddocking/haddock3#readme",
        "Changelog": "",
        "Issue Tracker": "https://github.com/haddocking/haddock3/issues",
        "Discussion Forum": "https://github.com/haddocking/haddock3/issues",
    },
    keywords=[
        "Structural Biology",
        "Biochemistry",
        "Docking",
        "Protein docking",
        "Proteins",
    ],
    python_requires=">=3.9, <3.11",
    install_requires=[requirements],
    extras_require={},
    setup_requires=[],
    entry_points={
        "console_scripts": [
            "haddock3 = haddock.clis.cli:maincli",
            "haddock3-mpitask = haddock.clis.cli_mpi:maincli",
            "haddock3-bm = haddock.clis.cli_bm:maincli",
            "haddock3-cfg = haddock.clis.cli_cfg:maincli",
            "haddock3-clean = haddock.clis.cli_clean:maincli",
            "haddock3-copy = haddock.clis.cli_cp:maincli",
            "haddock3-dmn = haddock.clis.cli_dmn:maincli",
            "haddock3-pp = haddock.clis.cli_pp:maincli",
            "haddock3-score = haddock.clis.cli_score:maincli",
            "haddock3-unpack = haddock.clis.cli_unpack:maincli",
            "haddock3-analyse = haddock.clis.cli_analyse:maincli",
            "haddock3-traceback = haddock.clis.cli_traceback:maincli",
            "haddock3-re = haddock.clis.cli_re:maincli",
            "haddock3-restraints = haddock.clis.cli_restraints:maincli",
        ]
    },
    cmdclass={
        "build_ext": CustomBuild,
        "install": CustomInstall,
        "develop": CustomDevelop,
    },
>>>>>>> f5ff282a
    ext_modules=cpp_extensions,
)<|MERGE_RESOLUTION|>--- conflicted
+++ resolved
@@ -144,10 +144,6 @@
         return f"{machine}-{system}"
 
 
-<<<<<<< HEAD
-setup(
-    cmdclass={"build_ext": CustomBuild, "install": CustomInstall},
-=======
 class CustomDevelop(develop):
 
     def run(self):
@@ -173,76 +169,11 @@
 
 
 setup(
-    name="haddock3",
-    version="3.0.0",
-    description="HADDOCK3",
-    long_description=long_description,
-    long_description_content_type="text/markdown",
-    license="Apache License 2.0",
-    author="BonvinLab",
-    author_email="bonvinlab.support@uu.nl",
-    url="https://github.com/haddocking/haddock3",
-    packages=find_packages("src"),
-    package_dir={"": "src"},
-    package_data={"haddock": ["bin/*"]},
-    include_package_data=True,
-    zip_safe=False,
-    classifiers=[
-        # TODO: Update the classifiers - http://pypi.python.org/pypi?%3Aaction=list_classifiers
-        "Development Status :: 4 - Beta",
-        "License :: OSI Approved :: Apache Software License",
-        "Natural Language :: English",
-        "Operating System :: POSIX",
-        "Operating System :: POSIX :: Linux",
-        "Operating System :: MacOS",
-        "Intended Audience :: Science/Research",
-        "Topic :: Scientific/Engineering :: Bio-Informatics",
-        "Topic :: Scientific/Engineering :: Chemistry",
-        "Topic :: Scientific/Engineering :: Physics",
-        "Programming Language :: Python :: 3.9",
-        "Programming Language :: Python :: 3.10",
-    ],
-    project_urls={
-        "webpage": "https://bonvinlab.org/haddock3",
-        "Documentation": "https://github.com/haddocking/haddock3#readme",
-        "Changelog": "",
-        "Issue Tracker": "https://github.com/haddocking/haddock3/issues",
-        "Discussion Forum": "https://github.com/haddocking/haddock3/issues",
-    },
-    keywords=[
-        "Structural Biology",
-        "Biochemistry",
-        "Docking",
-        "Protein docking",
-        "Proteins",
-    ],
-    python_requires=">=3.9, <3.11",
-    install_requires=[requirements],
-    extras_require={},
-    setup_requires=[],
-    entry_points={
-        "console_scripts": [
-            "haddock3 = haddock.clis.cli:maincli",
-            "haddock3-mpitask = haddock.clis.cli_mpi:maincli",
-            "haddock3-bm = haddock.clis.cli_bm:maincli",
-            "haddock3-cfg = haddock.clis.cli_cfg:maincli",
-            "haddock3-clean = haddock.clis.cli_clean:maincli",
-            "haddock3-copy = haddock.clis.cli_cp:maincli",
-            "haddock3-dmn = haddock.clis.cli_dmn:maincli",
-            "haddock3-pp = haddock.clis.cli_pp:maincli",
-            "haddock3-score = haddock.clis.cli_score:maincli",
-            "haddock3-unpack = haddock.clis.cli_unpack:maincli",
-            "haddock3-analyse = haddock.clis.cli_analyse:maincli",
-            "haddock3-traceback = haddock.clis.cli_traceback:maincli",
-            "haddock3-re = haddock.clis.cli_re:maincli",
-            "haddock3-restraints = haddock.clis.cli_restraints:maincli",
-        ]
-    },
+    
     cmdclass={
         "build_ext": CustomBuild,
         "install": CustomInstall,
         "develop": CustomDevelop,
     },
->>>>>>> f5ff282a
     ext_modules=cpp_extensions,
 )