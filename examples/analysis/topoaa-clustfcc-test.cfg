# ====================================================================
# Clustfcc analysis example
# Clustering based on Fraction of Common Contacts: `clustfcc`
# ====================================================================
# `clustfcc`: cluster structures based on FCC matrix, also taking singlotons and generating a plot.
# NOTE: Have a look at the generated plot to visualize the importance of the next `clustfcc` parameters.
# `clustfcc`: cluster structures modifying the `fraction_cutoff` and `threshold`.
# `seletopclusts`: with default parameters to send all clustered structures to the next stage.
# `clustfcc`: cluster structures based on FCC matrix, also taking singlotons and generating a plot.
# NOTE: Have a look at the last generated plot to visualize the selected structures by seletopclusts.
# ====================================================================
# Define global parameters
# ====================================================================
# directory in which the scoring will be done
run_dir = "run1-topoaa-clustfcc-test"

# compute mode
mode = "local"
ncores = 10

# ensemble to be analysed
molecules = "./data/ensemble_4G6M.pdb"

# ====================================================================
# Parameters for each stage are defined below, prefer full paths
# ====================================================================
# Generate topologies for each structure in the ensemble.
[topoaa]

<<<<<<< HEAD
# ClustFCC with matrix plot, setting threshold (minimum number of cluster members to create define a cluster) to 1
[clustfcc]
min_population = 1  # Even singlotons will be `clustered`
plot_matrix = true  # Generate a plot of the matrix for visual inspection

# ClustFCC with reduced `fraction_cutoff`, enabling to group some structures 
#  together and setting minimum number of members (threshold) to 2
[clustfcc]
min_population = 2  # A minimum of 2 members required to form a cluster
clust_cutoff = 0.45  # Fraction of Common Contacts >= 0.45 to form a cluster
plot_matrix = true  # Generate a plot of the matrix for visual inspection

# Select best clusters
[seletopclusts]

# ClustFCC with matrix plot, setting threshold (minimum number of cluster members to create define a cluster) to 1
[clustfcc]
min_population = 1  # Even singlotons will be `clustered`
plot_matrix = true  # Generate a plot of the matrix for visual inspection

# ====================================================================
=======
[clustfcc]

[caprieval]
>>>>>>> 856aadcf
<|MERGE_RESOLUTION|>--- conflicted
+++ resolved
@@ -27,7 +27,6 @@
 # Generate topologies for each structure in the ensemble.
 [topoaa]
 
-<<<<<<< HEAD
 # ClustFCC with matrix plot, setting threshold (minimum number of cluster members to create define a cluster) to 1
 [clustfcc]
 min_population = 1  # Even singlotons will be `clustered`
@@ -49,8 +48,5 @@
 plot_matrix = true  # Generate a plot of the matrix for visual inspection
 
 # ====================================================================
-=======
-[clustfcc]
 
-[caprieval]
->>>>>>> 856aadcf
+[caprieval]