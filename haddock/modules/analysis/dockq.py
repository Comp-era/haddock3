--- conflicted
+++ resolved
@@ -1,10 +1,7 @@
 import itertools
 import subprocess
 from haddock.modules.structure.utils import PDB
-<<<<<<< HEAD
 from haddock.utils.files import get_full_path
-=======
->>>>>>> 4b4e10e5
 
 
 def dockq(ref, pdb_f, dockq_exec):
