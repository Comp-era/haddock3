"""All default parameters used by the framework"""
import multiprocessing
import os
import sys
from pathlib import Path

<<<<<<< HEAD
from haddock import log
=======
from haddock import haddock3_repository_path, haddock3_source_path

>>>>>>> 8028ade9


# Locate the CNS binary
<<<<<<< HEAD
CNS_EXE = os.getenv("HADDOCK3_CNS_EXE")
if not CNS_EXE:
    bin_path = Path(__file__).resolve().parent.parent.parent.absolute()
    CNS_EXE = bin_path / "bin" / "cns"
    if not CNS_EXE.exists():
        log.error('HADDOCK3_CNS_EXE not defined and bin/cns not found')
        sys.exit()

# Number of cores to use
NUM_CORES = int(os.getenv("HADDOCK3_NUM_CORES", multiprocessing.cpu_count()))
=======
cns_exec = Path(haddock3_repository_path, "bin", "cns")
if not cns_exec.exists():
    logger.error(
        'CNS executable `bin/cns` not found. '
        'Did you installed HADDOCK3 properly?'
        )
    sys.exit()
>>>>>>> 8028ade9

# Module input and generated data will be stored in folder starting by
#  this prefix
MODULE_PATH_NAME = "step_"

# Default name for exchange module information file
MODULE_IO_FILE = "io.json"

# Temptative number of max allowed number of modules to execute
MAX_NUM_MODULES = 10000<|MERGE_RESOLUTION|>--- conflicted
+++ resolved
@@ -4,35 +4,17 @@
 import sys
 from pathlib import Path
 
-<<<<<<< HEAD
-from haddock import log
-=======
-from haddock import haddock3_repository_path, haddock3_source_path
-
->>>>>>> 8028ade9
+from haddock import haddock3_repository_path, haddock3_source_path, log
 
 
 # Locate the CNS binary
-<<<<<<< HEAD
-CNS_EXE = os.getenv("HADDOCK3_CNS_EXE")
-if not CNS_EXE:
-    bin_path = Path(__file__).resolve().parent.parent.parent.absolute()
-    CNS_EXE = bin_path / "bin" / "cns"
-    if not CNS_EXE.exists():
-        log.error('HADDOCK3_CNS_EXE not defined and bin/cns not found')
-        sys.exit()
-
-# Number of cores to use
-NUM_CORES = int(os.getenv("HADDOCK3_NUM_CORES", multiprocessing.cpu_count()))
-=======
 cns_exec = Path(haddock3_repository_path, "bin", "cns")
 if not cns_exec.exists():
-    logger.error(
+    log.error(
         'CNS executable `bin/cns` not found. '
         'Did you installed HADDOCK3 properly?'
         )
     sys.exit()
->>>>>>> 8028ade9
 
 # Module input and generated data will be stored in folder starting by
 #  this prefix
