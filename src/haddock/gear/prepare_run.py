--- conflicted
+++ resolved
@@ -93,7 +93,6 @@
     """
     Validate modules.
 
-<<<<<<< HEAD
     Confirm the modules specified in the `order` parameter actually
     exist in HADDOCK3.
 
@@ -103,25 +102,10 @@
         if module not in modules_index.keys():
             _msg = (
                 f"Module {module} not found in HADDOCK3 library. "
-=======
-    modes = (
-        (package, params['stage'][package].get('mode', 'default'))
-        for package in params['order']
-        )
-
-    for package, mode in modes:
-        mode = mode or 'default'
-        module_loc = Path(modules_folder, package, mode).with_suffix('.py')
-        if not module_loc.exists():
-            _msg = (
-                f"Method {package}:{mode} not found in HADDOCK3 library. "
->>>>>>> 35906d8b
                 "Please refer to the list of available modules at: "
                 "DOCUMENTATION-LINK"
                 )
             raise ConfigurationError(_msg)
-        else:
-            params['stage'][package]['mode'] = mode
 
 
 def convert_params_to_path(params):
