"""
Parse data from HADDOCK3 to YAML and YAML to HADDOCK3 and related.

Accross this file you will see references to "yaml" as variables and
function names. In these cases, we always mean the HADDOCK3 YAML
configuration files which have specific keys.
"""
import os
from collections.abc import Mapping

from haddock import _hidden_level, config_expert_levels
from haddock.core.exceptions import ConfigurationError
from haddock.core.typing import (
    ExpertLevel,
    FilePath,
    Optional,
    ParamDict,
    ParamMap,
    )
from haddock.libs.libio import read_from_yaml


<<<<<<< HEAD
def yaml2cfg_text(ymlcfg: ParamMap, module: Optional[str],
                  explevel: ExpertLevel) -> str:
=======
def yaml2cfg_text(ymlcfg: dict, module: str, explevel: str,
                  details: bool = False):
>>>>>>> 4b38f640
    """
    Convert HADDOCK3 YAML config to HADDOCK3 user config text.

    Adds commentaries with help strings.

    Parameters
    ----------
    ymlcfg : dict
        The dictionary representing the HADDOCK3 config file.

    module : str
        The module to which the config belongs to.

    explevel : str
        The expert level to consider. Provides all parameters for that
        level and those of inferior hierarchy. If you give "all", all
        parameters will be considered.

    details : bool
        Whether to add the 'long' description of each parameter.
    """
    new_config: list[str] = []
    if module is not None:
        new_config.append(f"[{module}]")

    new_config.append(_yaml2cfg_text(
        ymlcfg,
        module,
        explevel,
        details=details,
        ))

    return os.linesep.join(new_config) + os.linesep


<<<<<<< HEAD
def _yaml2cfg_text(ycfg: ParamMap, module: Optional[str],
                   explevel: ExpertLevel) -> str:
=======
def _yaml2cfg_text(ymlcfg: dict, module: str, explevel: str,
                   details: bool = False):
>>>>>>> 4b38f640
    """
    Convert HADDOCK3 YAML config to HADDOCK3 user config text.

    Does not consider expert levels.
    See :func:`yaml2cfg_text_with_explevels` instead.

    Parameters
    ----------
    ymlcfg : dict
        The dictionary representing the HADDOCK3 YAML configuration.
        This configuration should NOT have the expertise levels. It
        expectes the first level of keys to be the parameter name.

    module : str
        The module to which the config belongs to.

    explevel : str
        The expert level to consider. Provides all parameters for that
        level and those of inferior hierarchy. If you give "all", all
        parameters will be considered.

    details : bool
        Whether to add the 'long' description of each parameter.
    """
    params: list[str] = []
    exp_levels = {
        _el: i
        for i, _el in enumerate(config_expert_levels + ("all", _hidden_level))
        }
    exp_level_idx = exp_levels[explevel]

    # define set of undesired parameter keys
    undesired = ("default", "explevel", "short", "type")
    if not details:
        undesired = undesired + ("long",)

    for param_name, param in ymlcfg.items():

        # treats parameters that are subdictionaries of parameters
        if isinstance(param, Mapping) and "default" not in param:

            params.append("")  # give extra space
            if module is not None:
                curr_module = f"{module}.{param_name}"
            else:
                curr_module = param_name
            params.append(f"[{curr_module}]")
            _ = _yaml2cfg_text(
                param,
                module=curr_module,
                explevel=explevel,
                details=details,
                )
            params.append(_)

        # treats normal parameters
        elif isinstance(param, Mapping):

            if exp_levels[param["explevel"]] > exp_level_idx:
                # ignore this parameter because is of an expert level
                # superior to the one request:
                continue

            comment: list[str] = []
            for _comment, cvalue in param.items():
                if _comment in undesired:
                    continue

                if cvalue == "":
                    continue

                comment.append(f"${_comment} {cvalue}")

            default_value = param["default"]

            # boolean values have to be lower for compatibility with toml cfg
            if isinstance(default_value, bool):
                default_value = str(default_value).lower()
                param_line = "{} = {}  # {}"
            else:
                param_line = "{} = {!r}  # {}"

            params.append(param_line.format(
                param_name,
                default_value,
                " / ".join(comment),
                ))

            if param["type"] == "list":
                params.append(os.linesep)

        else:
            # ignore some other parameters that are defined for sections.
            continue

    return os.linesep.join(params)


<<<<<<< HEAD
def read_from_yaml_config(cfg_file: FilePath) -> ParamDict:
    """Read config from yaml by collapsing the expert levels."""
    ycfg = read_from_yaml(cfg_file)
    # there's no need to make a deep copy here, a shallow copy suffices.
    cfg: ParamDict = {}
    cfg.update(flat_yaml_cfg(ycfg))
    return cfg
=======
def read_from_yaml_config(cfg_file, default_only=True) -> dict:
    """Read config from yaml by collapsing the expert levels.
    
    Parameters
    ----------
    cfg_file :
        Path to a .yaml configuration file
    default_only : bool
        Set the return value of this function; if True (default value), only
        returns default values, else return the fully loaded configuration file

    Return
    ------
    ycfg : dict
        The full default configuration file as a dict
    OR
    cfg : dict
        A dictionary containing only the default parameters values
    """
    ycfg = read_from_yaml(cfg_file)
    if default_only:
        # there's no need to make a deep copy here, a shallow copy suffices.
        cfg = {}
        cfg.update(flat_yaml_cfg(ycfg))
        return cfg
    return ycfg
>>>>>>> 4b38f640


def flat_yaml_cfg(cfg: ParamMap) -> ParamDict:
    """Flat a yaml config."""
    new: ParamDict = {}
    for param, values in cfg.items():
        try:
            new_value = values["default"]
        except KeyError:
            new_value = flat_yaml_cfg(values)
        except TypeError:
            # happens when values is a string for example,
            # addresses `explevel` in `mol*` topoaa.
            continue
        else:
            # coordinates with tests.
            # users should not edit yaml files. So this error triggers
            # only during development
            if "explevel" not in values:
                emsg = f"`explevel` not defined for: {param!r}"
                raise ConfigurationError(emsg)

        new[param] = new_value

    return new<|MERGE_RESOLUTION|>--- conflicted
+++ resolved
@@ -16,17 +16,11 @@
     Optional,
     ParamDict,
     ParamMap,
-    )
+)
 from haddock.libs.libio import read_from_yaml
 
 
-<<<<<<< HEAD
-def yaml2cfg_text(ymlcfg: ParamMap, module: Optional[str],
-                  explevel: ExpertLevel) -> str:
-=======
-def yaml2cfg_text(ymlcfg: dict, module: str, explevel: str,
-                  details: bool = False):
->>>>>>> 4b38f640
+def yaml2cfg_text(ymlcfg: dict, module: str, explevel: str, details: bool = False):
     """
     Convert HADDOCK3 YAML config to HADDOCK3 user config text.
 
@@ -52,23 +46,19 @@
     if module is not None:
         new_config.append(f"[{module}]")
 
-    new_config.append(_yaml2cfg_text(
-        ymlcfg,
-        module,
-        explevel,
-        details=details,
-        ))
+    new_config.append(
+        _yaml2cfg_text(
+            ymlcfg,
+            module,
+            explevel,
+            details=details,
+        )
+    )
 
     return os.linesep.join(new_config) + os.linesep
 
 
-<<<<<<< HEAD
-def _yaml2cfg_text(ycfg: ParamMap, module: Optional[str],
-                   explevel: ExpertLevel) -> str:
-=======
-def _yaml2cfg_text(ymlcfg: dict, module: str, explevel: str,
-                   details: bool = False):
->>>>>>> 4b38f640
+def _yaml2cfg_text(ymlcfg: dict, module: str, explevel: str, details: bool = False):
     """
     Convert HADDOCK3 YAML config to HADDOCK3 user config text.
 
@@ -95,9 +85,8 @@
     """
     params: list[str] = []
     exp_levels = {
-        _el: i
-        for i, _el in enumerate(config_expert_levels + ("all", _hidden_level))
-        }
+        _el: i for i, _el in enumerate(config_expert_levels + ("all", _hidden_level))
+    }
     exp_level_idx = exp_levels[explevel]
 
     # define set of undesired parameter keys
@@ -106,10 +95,8 @@
         undesired = undesired + ("long",)
 
     for param_name, param in ymlcfg.items():
-
         # treats parameters that are subdictionaries of parameters
         if isinstance(param, Mapping) and "default" not in param:
-
             params.append("")  # give extra space
             if module is not None:
                 curr_module = f"{module}.{param_name}"
@@ -121,12 +108,11 @@
                 module=curr_module,
                 explevel=explevel,
                 details=details,
-                )
+            )
             params.append(_)
 
         # treats normal parameters
         elif isinstance(param, Mapping):
-
             if exp_levels[param["explevel"]] > exp_level_idx:
                 # ignore this parameter because is of an expert level
                 # superior to the one request:
@@ -151,11 +137,13 @@
             else:
                 param_line = "{} = {!r}  # {}"
 
-            params.append(param_line.format(
-                param_name,
-                default_value,
-                " / ".join(comment),
-                ))
+            params.append(
+                param_line.format(
+                    param_name,
+                    default_value,
+                    " / ".join(comment),
+                )
+            )
 
             if param["type"] == "list":
                 params.append(os.linesep)
@@ -167,18 +155,9 @@
     return os.linesep.join(params)
 
 
-<<<<<<< HEAD
-def read_from_yaml_config(cfg_file: FilePath) -> ParamDict:
-    """Read config from yaml by collapsing the expert levels."""
-    ycfg = read_from_yaml(cfg_file)
-    # there's no need to make a deep copy here, a shallow copy suffices.
-    cfg: ParamDict = {}
-    cfg.update(flat_yaml_cfg(ycfg))
-    return cfg
-=======
 def read_from_yaml_config(cfg_file, default_only=True) -> dict:
     """Read config from yaml by collapsing the expert levels.
-    
+
     Parameters
     ----------
     cfg_file :
@@ -202,7 +181,6 @@
         cfg.update(flat_yaml_cfg(ycfg))
         return cfg
     return ycfg
->>>>>>> 4b38f640
 
 
 def flat_yaml_cfg(cfg: ParamMap) -> ParamDict:
