"""HADDOCK3 FCC clustering module."""
import os
from pathlib import Path

from fcc.scripts import calc_fcc_matrix, cluster_fcc

from haddock import FCC_path, log
from haddock.gear.config_reader import read_config
from haddock.libs.libontology import ModuleIO
from haddock.libs.libparallel import Scheduler
from haddock.libs.libsubprocess import Job
from haddock.modules import BaseHaddockModule


RECIPE_PATH = Path(__file__).resolve().parent
DEFAULT_CONFIG = Path(RECIPE_PATH, "defaults.cfg")


class HaddockModule(BaseHaddockModule):
    """HADDOCK3 module for clustering with FCC."""

    name = RECIPE_PATH.name

    def __init__(self, order, path, initial_params=DEFAULT_CONFIG):
        super().__init__(order, path, initial_params)

    @classmethod
    def confirm_installation(cls):
        """Confirm if FCC is installed and available."""
        dcfg = read_config(DEFAULT_CONFIG)
        exec_path = Path(FCC_path, dcfg['executable'])

        if not os.access(exec_path, mode=os.F_OK):
            raise Exception(f'Required {str(exec_path)} file does not exist.')

        if not os.access(exec_path, mode=os.X_OK):
            raise Exception(f'Required {str(exec_path)} file is not executable')

        return

    def _run(self):
        """Execute module."""
        contact_executable = Path(FCC_path, self.params['executable'])

        # Get the models generated in previous step
        models_to_cluster = self.previous_io.retrieve_models()

        # Calculate the contacts for each model
        log.info('Calculating contacts')
        contact_jobs = []
        for model in models_to_cluster:
            pdb_f = Path(model.rel_path)
            contact_f = Path(model.file_name.replace('.pdb', '.con'))
            job = Job(
                pdb_f,
                contact_f,
                contact_executable,
                self.params['contact_distance_cutoff'],
                arg_first=True,
                )
            contact_jobs.append(job)

        contact_engine = Scheduler(contact_jobs, ncores=self.params['ncores'])
        contact_engine.run()

        contact_file_l = []
        not_found = []
        for job in contact_jobs:
            if not job.output.exists():
                # NOTE: If there is no output, most likely the models are not in
                # contact there is no way of knowing how many models are not in
                # contact, it can be only one, or could be all of them.
                not_found.append(job.input.name)
                log.warning(f'Contact was not calculated for {job.input.name}')
            else:
                contact_file_l.append(str(job.output))

        if not_found:
            # No contacts were calculated, we cannot cluster
            self.finish_with_error("Several files were not generated:"
                                   f" {not_found}")

        log.info('Calculating the FCC matrix')
        parsed_contacts = calc_fcc_matrix.parse_contact_file(contact_file_l, False)  # noqa: E501

        # Imporant: matrix is a generator object, be careful with it
        matrix = calc_fcc_matrix.calculate_pairwise_matrix(parsed_contacts, False)  # noqa: E501

        # write the matrix to a file, so we can read it afterwards and don't
        #  need to reinvent the wheel handling this
        fcc_matrix_f = Path('fcc.matrix')
        with open(fcc_matrix_f, 'w') as fh:
            for data in list(matrix):
                data_str = f"{data[0]} {data[1]} {data[2]:.2f} {data[3]:.3f}"
                data_str += os.linesep
                fh.write(data_str)
        fh.close()

        # Cluster
        log.info('Clustering...')
        pool = cluster_fcc.read_matrix(
            fcc_matrix_f,
            self.params['fraction_cutoff'],
            self.params['strictness'],
            )

        _, clusters = cluster_fcc.cluster_elements(
            pool,
            threshold=self.params['threshold'],
            )

        # Prepare output and read the elements
        clt_dic = {}
        if clusters:
            # write the classic output file for compatibility reasons
            log.info('Saving output to cluster.out')
            cluster_out = Path('cluster.out')
            with open(cluster_out, 'w') as fh:
                cluster_fcc.output_clusters(fh, clusters)
            fh.close()

<<<<<<< HEAD
            for clt in clusters:
                cluster_id = clt.name
                clt_dic[cluster_id] = []
                # cluster_center = clt.center.name
=======
            clt_centers = {}
            for clt in clusters:
                cluster_id = clt.name
                clt_dic[cluster_id] = []
                clt_centers[cluster_id] = models_to_cluster[clt.center.name - 1]
>>>>>>> 84866eca
                for model in clt.members:
                    model_id = model.name
                    pdb = models_to_cluster[model_id - 1]
                    clt_dic[cluster_id].append(pdb)

            # Rank the clusters
            #  they are sorted by the top4 models in each cluster
            top_n = 4
            score_dic = {}
            for clt_id in clt_dic:
                score_l = [p.score for p in clt_dic[clt_id]]
                score_l.sort()
                top4_score = sum(score_l[:top_n]) / float(top_n)
                score_dic[clt_id] = top4_score

            sorted_score_dic = sorted(score_dic.items(), key=lambda k: k[1])

            # Add this info to the models
            clustered_models = []
            for cluster_rank, _e in enumerate(sorted_score_dic, start=1):
                cluster_id, _ = _e
                # sort the models by score
                model_score_l = [(e.score, e) for e in clt_dic[cluster_id]]
                model_score_l.sort()
                # rank the models
                for model_ranking, element in enumerate(model_score_l, start=1):
                    score, pdb = element
                    pdb.clt_id = cluster_id
                    pdb.clt_rank = cluster_rank
                    pdb.clt_model_rank = model_ranking
                    clustered_models.append(pdb)

            # Prepare clustfcc.txt
            output_fname = Path('clustfcc.txt')
            output_str = f'### clustfcc output ###{os.linesep}'
            output_str += os.linesep
            output_str += f'Clustering parameters {os.linesep}'
            output_str += (
                "> contact_distance_cutoff="
                f"{self.params['contact_distance_cutoff']}A"
                f"{os.linesep}")
            output_str += (
                f"> fraction_cutoff={self.params['fraction_cutoff']}"
                f"{os.linesep}")
            output_str += f"> threshold={self.params['threshold']}{os.linesep}"
            output_str += (
                f"> strictness={self.params['strictness']}{os.linesep}")
<<<<<<< HEAD
=======
            output_str += os.linesep
            output_str += (
                "Note: Models marked with * represent the center of the cluster"
                f"{os.linesep}")
>>>>>>> 84866eca
            output_str += (
                f"-----------------------------------------------{os.linesep}")
            output_str += os.linesep
            output_str += f'Total # of clusters: {len(clusters)}{os.linesep}'

            for cluster_rank, _e in enumerate(sorted_score_dic, start=1):
                cluster_id, _ = _e
<<<<<<< HEAD
=======
                center_pdb = clt_centers[cluster_id]
                clt_dic[cluster_id].append(center_pdb)
>>>>>>> 84866eca
                model_score_l = [(e.score, e) for e in clt_dic[cluster_id]]
                model_score_l.sort()
                top_score = sum(
                    [e[0] for e in model_score_l][:top_n]
                    ) / top_n
                output_str += (
                    f"{os.linesep}"
                    "-----------------------------------------------"
                    f"{os.linesep}"
                    f"Cluster {cluster_rank} (#{cluster_id}, "
                    f"n={len(model_score_l)}, "
                    f"top{top_n}_avg_score = {top_score:.2f})"
                    f"{os.linesep}")
                output_str += os.linesep
                output_str += f'clt_rank\tmodel_name\tscore{os.linesep}'
                for model_ranking, element in enumerate(model_score_l, start=1):
                    score, pdb = element
<<<<<<< HEAD
                    output_str += (
                        f"{model_ranking}\t{pdb.file_name}\t{score:.2f}"
                        f"{os.linesep}")
=======
                    if pdb.file_name == center_pdb.file_name:
                        output_str += (
                            f"{model_ranking}\t{pdb.file_name}\t{score:.2f}\t*"
                            f"{os.linesep}")
                    else:
                        output_str += (
                            f"{model_ranking}\t{pdb.file_name}\t{score:.2f}"
                            f"{os.linesep}")
>>>>>>> 84866eca
            output_str += (
                "-----------------------------------------------"
                f"{os.linesep}")

            log.info('Saving detailed output to clustfcc.txt')
            with open(output_fname, 'w') as out_fh:
                out_fh.write(output_str)
        else:
            log.warning('No clusters were found')
            clustered_models = models_to_cluster

        # Save module information
        io = ModuleIO()
        io.add(clustered_models, "o")
        io.save()<|MERGE_RESOLUTION|>--- conflicted
+++ resolved
@@ -119,18 +119,11 @@
                 cluster_fcc.output_clusters(fh, clusters)
             fh.close()
 
-<<<<<<< HEAD
-            for clt in clusters:
-                cluster_id = clt.name
-                clt_dic[cluster_id] = []
-                # cluster_center = clt.center.name
-=======
             clt_centers = {}
             for clt in clusters:
                 cluster_id = clt.name
                 clt_dic[cluster_id] = []
                 clt_centers[cluster_id] = models_to_cluster[clt.center.name - 1]
->>>>>>> 84866eca
                 for model in clt.members:
                     model_id = model.name
                     pdb = models_to_cluster[model_id - 1]
@@ -178,13 +171,10 @@
             output_str += f"> threshold={self.params['threshold']}{os.linesep}"
             output_str += (
                 f"> strictness={self.params['strictness']}{os.linesep}")
-<<<<<<< HEAD
-=======
             output_str += os.linesep
             output_str += (
                 "Note: Models marked with * represent the center of the cluster"
                 f"{os.linesep}")
->>>>>>> 84866eca
             output_str += (
                 f"-----------------------------------------------{os.linesep}")
             output_str += os.linesep
@@ -192,11 +182,8 @@
 
             for cluster_rank, _e in enumerate(sorted_score_dic, start=1):
                 cluster_id, _ = _e
-<<<<<<< HEAD
-=======
                 center_pdb = clt_centers[cluster_id]
                 clt_dic[cluster_id].append(center_pdb)
->>>>>>> 84866eca
                 model_score_l = [(e.score, e) for e in clt_dic[cluster_id]]
                 model_score_l.sort()
                 top_score = sum(
@@ -214,11 +201,6 @@
                 output_str += f'clt_rank\tmodel_name\tscore{os.linesep}'
                 for model_ranking, element in enumerate(model_score_l, start=1):
                     score, pdb = element
-<<<<<<< HEAD
-                    output_str += (
-                        f"{model_ranking}\t{pdb.file_name}\t{score:.2f}"
-                        f"{os.linesep}")
-=======
                     if pdb.file_name == center_pdb.file_name:
                         output_str += (
                             f"{model_ranking}\t{pdb.file_name}\t{score:.2f}\t*"
@@ -227,7 +209,6 @@
                         output_str += (
                             f"{model_ranking}\t{pdb.file_name}\t{score:.2f}"
                             f"{os.linesep}")
->>>>>>> 84866eca
             output_str += (
                 "-----------------------------------------------"
                 f"{os.linesep}")
