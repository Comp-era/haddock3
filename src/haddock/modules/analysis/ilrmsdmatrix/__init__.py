--- conflicted
+++ resolved
@@ -21,10 +21,7 @@
 import numpy as np
 
 from haddock import log, RMSD_path
-<<<<<<< HEAD
 from haddock.core.defaults import MODULE_DEFAULT_YAML
-from haddock.libs.libalign import rearrange_xyz_files, check_common_atoms
-=======
 from haddock.libs.libalign import (
     check_chains,
     check_common_atoms,
@@ -32,7 +29,6 @@
     load_coords,
     rearrange_xyz_files,
     )
->>>>>>> efbb6c73
 from haddock.libs.libontology import ModuleIO, RMSDFile
 from haddock.libs.libparallel import get_index_list
 from haddock.libs.libutil import parse_ncores
