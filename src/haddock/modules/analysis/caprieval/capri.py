"""CAPRI module."""
import os
import shutil
import tempfile
from itertools import combinations
from pathlib import Path

import numpy as np
from pdbtools import pdb_segxchain
from scipy.spatial.distance import cdist

from haddock import log
from haddock.core.typing import (
    AtomsDict,
    FilePath,
    Iterable,
    NDFloat,
    Optional,
    ParamDict,
    ParamMap,
    Union,
    )
from haddock.libs.libalign import (
    AlignError,
    calc_rmsd,
    centroid,
    get_align,
    get_atoms,
    kabsch,
    load_coords,
    make_range,
    )
from haddock.libs.libio import write_dic_to_file, write_nested_dic_to_file
from haddock.libs.libontology import PDBFile, PDBPath


Contact = tuple[str, int, str, int]
"""
A residue-based contact.It's a tuple consist of

(chain name A,residue number of chain A,

chain name B, residue number of chain B)
"""


def load_contacts(pdb_f: PDBPath, cutoff: float = 5.0) -> set[Contact]:
    """
    Load residue-based contacts.

    Parameters
    ----------
    pdb_f : PosixPath or :py:class:`haddock.libs.libontology.PDBFile`
        PDB file of the model to have its atoms identified
    cutoff : float, optional
        Cutoff distance for the interface identification.

    Returns
    -------
    set(con_list) : set
        set of unique contacts
    """
    con_list: list[Contact] = []
    if isinstance(pdb_f, PDBFile):
        pdb_f = pdb_f.rel_path
    # get also side chains atoms
    atoms = get_atoms(pdb_f, full=True)
    ref_coord_dic, _ = load_coords(pdb_f, atoms)
    # create coordinate arrays
    coord_arrays: dict[str, NDFloat] = {}
    coord_ids: dict[str, list[int]] = {}
    for atom in ref_coord_dic.keys():
        chain = atom[0]
        if chain not in coord_arrays.keys():  # initialize lists
            coord_arrays[chain], coord_ids[chain] = [], []
        coord_arrays[chain].append(ref_coord_dic[atom])
        coord_ids[chain].append(atom[1])  # only the resid is appended
    for chain in coord_arrays.keys():
        coord_arrays[chain] = np.array(coord_arrays[chain])

    # combinations of chains
    unique_chain_combs = list(combinations(coord_arrays.keys(), 2))

    # calculating contacts
    for pair in unique_chain_combs:
        # cycling over each coordinate of the first chain
        for s in range(coord_arrays[pair[0]].shape[0]):
            s_xyz = coord_arrays[pair[0]][s].reshape(1, 3)
            s_cid = coord_ids[pair[0]][s]
            dist = cdist(s_xyz, coord_arrays[pair[1]])
            npw = np.where(dist < cutoff)
            del dist
            for k in range(npw[0].shape[0]):
                con: Contact = (pair[0], s_cid, pair[1],
                                coord_ids[pair[1]][npw[1][k]])
                con_list.append(con)
    return set(con_list)


class CAPRI:
    """CAPRI class."""

    def __init__(
            self,
            identificator: str,
            model: PDBPath,
            path: Path,
            reference: PDBPath,
            params: ParamMap,
            ) -> None:
        """
        Initialize the class.

        Parameters
        ----------
        identificator : str
            The identificator of the object.
        model : PosixPath or :py:class:`haddock.libs.libontology.PDBFile`
            The model to be evaluated.
        path : Path
            Reference that defines where output should be saved.
        reference : PosixPath or :py:class:`haddock.libs.libontology.PDBFile`
            The reference structure.
        params : dict
            The parameters for the CAPRI evaluation.
        """
        self.reference = reference
        if not isinstance(model, PDBFile):
            self.model = PDBFile(model)
        else:
            self.model = model
        self.path = path
        self.params = params
        self.irmsd = float('nan')
        self.lrmsd = float('nan')
        self.ilrmsd = float('nan')
        self.fnat = float('nan')
        self.dockq = float('nan')
        self.atoms = self._load_atoms(model, reference)
        self.r_chain: str = params["receptor_chain"]
        self.l_chain: str = params["ligand_chain"]
        self.model2ref_numbering = None
        self.output_ss_fname = Path(f"capri_ss_{identificator}.tsv")
        self.output_clt_fname = Path(f"capri_clt_{identificator}.tsv")
        # for parallelisation
        self.output = self.output_ss_fname
        self.identificator = identificator
        self.core_model_idx = identificator

    def calc_irmsd(self, cutoff: float = 5.0) -> None:
        """Calculate the I-RMSD.

        Parameters
        ----------
        cutoff : float
            The cutoff distance for the intermolecular contacts.
        """
        # Identify reference interface
        ref_interface_resdic = self.identify_interface(self.reference, cutoff)

        if len(ref_interface_resdic) == 0:
            log.warning("No reference interface found")
        else:
            # Load interface coordinates
            ref_coord_dic, _ = load_coords(
                self.reference, self.atoms, ref_interface_resdic
                )

            mod_coord_dic, _ = load_coords(
                self.model,
                self.atoms,
                ref_interface_resdic,
                numbering_dic=self.model2ref_numbering
                )

            # Here _coord_dic keys are matched
            #  and formatted as (chain, resnum, atom)
            #  we will use atoms that are present in both
            P = []
            Q = []

            for k in ref_coord_dic.keys() & mod_coord_dic.keys():
                ref_xyz = ref_coord_dic[k]
                mod_xyz = mod_coord_dic[k]

                Q.append(ref_xyz)
                P.append(mod_xyz)

            Q = np.asarray(Q)
            P = np.asarray(P)
            # write_coords("model.pdb", P)
            # write_coords("ref.pdb", Q)

            Q = Q - centroid(Q)
            P = P - centroid(P)
            U = kabsch(P, Q)
            P = np.dot(P, U)

            self.irmsd = calc_rmsd(P, Q)
            # write_coords("model_aln.pdb", P)
            # write_coords("ref_aln.pdb", Q)

    def calc_lrmsd(self) -> None:
        """Calculate the L-RMSD."""
        ref_coord_dic, _ = load_coords(self.reference, self.atoms)

        mod_coord_dic, _ = load_coords(
            self.model,
            self.atoms,
            numbering_dic=self.model2ref_numbering
            )

        Q = []
        P = []
        # Note: this MUST be sorted since we will use the indexes to
        #  separate between receptor and ligand coordinates
        intersection = sorted(ref_coord_dic.keys() & mod_coord_dic.keys())

        chain_ranges = {}
        for i, segment in enumerate(intersection):
            chain, _, _ = segment
            if chain not in chain_ranges:
                chain_ranges[chain] = []
            chain_ranges[chain].append(i)

        chain_ranges = make_range(chain_ranges)
        obs_chains = list(chain_ranges.keys())  # observed chains
        if len(obs_chains) < 2:
            log.warning("Not enough chains for calculating lrmsd")
        else:
            r_chain, l_chain = self.check_chains(obs_chains)
            r_start, r_end = chain_ranges[r_chain]
            l_start, l_end = chain_ranges[l_chain]

            for k in intersection:
                ref_xyz = ref_coord_dic[k]
                mod_xyz = mod_coord_dic[k]

                Q.append(ref_xyz)
                P.append(mod_xyz)

            Q = np.asarray(Q)
            P = np.asarray(P)

            # write_coords("ref_first.pdb", Q)
            # write_coords("model_first.pdb", P)

            # get receptor and ligand coordinates
            Q_r_first = Q[r_start: r_end + 1]
            P_r_first = P[r_start: r_end + 1]
            # write_coords("ref_r_first.pdb", Q_r_first)
            # write_coords("model_r_first.pdb", P_r_first)
            # Q_l_first = Q[l_start: l_end + 1]
            # P_l_first = P[l_start: l_end + 1]
            # write_coords("ref_l_first.pdb", Q_l_first)
            # write_coords("model_l_first.pdb", P_l_first)

            # move to the origin of the receptor

            Q = Q - centroid(Q_r_first)
            P = P - centroid(P_r_first)

            # get receptor coordinates
            Q_r = Q[r_start: r_end + 1]
            P_r = P[r_start: r_end + 1]
            # Center receptors and get rotation matrix
            # Q_r = Q_r - centroid(Q_r)
            # P_r = P_r - centroid(P_r)
            # write_coords("ref_r_centr.pdb", Q_r)
            # write_coords("model_r_centr.pdb", P_r)

            U_r = kabsch(P_r, Q_r)

            # Apply rotation to complex
            #  - complex are now aligned by the receptor
            P = np.dot(P, U_r)

            # write_coords("ref.pdb", Q)
            # write_coords("model.pdb", P)

            # Identify the ligand coordinates
            Q_l = Q[l_start: l_end + 1]
            P_l = P[l_start: l_end + 1]

            # write_coords("ref_l.pdb", Q_l)
            # write_coords("model_l.pdb", P_l)

            # Calculate the RMSD of the ligands
            self.lrmsd = calc_rmsd(P_l, Q_l)

    def calc_ilrmsd(self, cutoff: float = 10.0) -> None:
        """
        Calculate the Interface Ligand RMSD.

        Parameters
        ----------
        cutoff : float
            The cutoff distance for the intermolecular contacts.
        """
        # Identify interface
        ref_interface_resdic = self.identify_interface(self.reference, cutoff)
        # Load interface coordinates

        ref_int_coord_dic, _ = load_coords(
            self.reference, self.atoms, ref_interface_resdic
            )

        mod_int_coord_dic, _ = load_coords(
            self.model,
            self.atoms,
            ref_interface_resdic,
            numbering_dic=self.model2ref_numbering
            )

        # write_coord_dic("ref.pdb", ref_int_coord_dic)
        # write_coord_dic("model.pdb", mod_int_coord_dic)

        # find atoms present in both interfaces
        Q_int = []
        P_int = []
        common_keys = ref_int_coord_dic.keys() & mod_int_coord_dic.keys()
        for k in sorted(common_keys):
            ref_xyz = ref_int_coord_dic[k]
            mod_xyz = mod_int_coord_dic[k]

            Q_int.append(ref_xyz)
            P_int.append(mod_xyz)

        Q_int = np.asarray(Q_int)
        P_int = np.asarray(P_int)

        # write_coords("ref.pdb", Q_int)
        # write_coords("model.pdb", P_int)

        chain_ranges = {}
        for i, segment in enumerate(sorted(common_keys)):
            chain, _, _ = segment
            if chain not in chain_ranges:
                chain_ranges[chain] = []
            chain_ranges[chain].append(i)

        chain_ranges = make_range(chain_ranges)
        obs_chains = list(chain_ranges.keys())  # observed chains
        if len(obs_chains) < 2:
            log.warning("Not enough chains for calculating ilrmsd")
        else:
            r_chain, l_chain = self.check_chains(obs_chains)

            l_start, l_end = chain_ranges[l_chain]
            r_start, r_end = chain_ranges[r_chain]

            # write_coords("ref.pdb", Q)
            # write_coords("model.pdb", P)

            # put system at origin of the receptor interface
            Q_r_int = Q_int[r_start: r_end + 1]
            P_r_int = P_int[r_start: r_end + 1]

            Q_int = Q_int - centroid(Q_r_int)
            P_int = P_int - centroid(P_r_int)
            # put interfaces at the origin

            # find the rotation that minimizes the receptor interface rmsd
            Q_r_int = Q_int[r_start: r_end + 1]
            P_r_int = P_int[r_start: r_end + 1]

            U_int = kabsch(P_r_int, Q_r_int)
            P_int = np.dot(P_int, U_int)
            # just for checks.
            # the interface rmsd for the rec interface should be almost zero
            # Q_r_int = Q_int[r_start: r_end + 1]
            # P_r_int = P_int[r_start: r_end + 1]
            # r_rmsd = calc_rmsd(Q_r_int, P_int[r_start: r_end + 1])
            # print(r_rmsd)

            Q_l_int = Q_int[l_start: l_end + 1]
            P_l_int = P_int[l_start: l_end + 1]
            # write_coords("ref_l_int_fin.pdb", Q_l_int)
            # write_coords("mod_l_int_fin.pdb", P_l_int)

            # # this will be the interface-ligand-rmsd
            self.ilrmsd = calc_rmsd(P_l_int, Q_l_int)

<<<<<<< HEAD
    def calc_fnat(self, cutoff: float = 5.0) -> None:
=======
    def calc_fnat(self, cutoff=5.0):
>>>>>>> 241d502e
        """
        Calculate the frequency of native contacts.

        Parameters
        ----------
        cutoff : float
            The cutoff distance for the intermolecular contacts.
        """
        ref_contacts = load_contacts(self.reference, cutoff)
        if len(ref_contacts) != 0:
            model_contacts = load_contacts(self.model, cutoff)
            intersection = ref_contacts & model_contacts
            self.fnat = len(intersection) / float(len(ref_contacts))
        else:
            log.warning("No reference contacts found")

    def calc_dockq(self) -> None:
        """Calculate the DockQ metric."""
        self.dockq = 0.0
        if self.fnat:
            self.dockq += float(self.fnat) / 3
        if self.irmsd:
            irmsd_denom = 1 + (self.irmsd / 1.5) * (self.irmsd / 1.5)
            self.dockq += (1 / irmsd_denom) / 3
        if self.lrmsd:
            lrmsd_denom = 1 + (self.lrmsd / 8.5) * (self.lrmsd / 8.5)
            self.dockq += (1 / lrmsd_denom) / 3

<<<<<<< HEAD
    def has_cluster_info(self) -> bool:
=======
    def has_cluster_info(self):
>>>>>>> 241d502e
        """
        Check wether this object contains cluster information.

        Returns
        -------
        bool
            True if this object contains cluster information.
        """
        has_cluster_info = False
        if self.model.clt_id:
            has_cluster_info = True
        return has_cluster_info

    def make_output(self) -> None:
        """Output the CAPRI results to a .tsv file."""
        data = {}
        # keep always "model" the first key
        data["model"] = self.model
        data["md5"] = self.model.md5
        # create the empty rank here so that it will appear
        #  as the second column
        data["caprieval_rank"] = None
        data["score"] = self.model.score
        data["irmsd"] = self.irmsd
        data["fnat"] = self.fnat
        data["lrmsd"] = self.lrmsd
        data["ilrmsd"] = self.ilrmsd
        data["dockq"] = self.dockq

        if self.has_cluster_info():
            data["cluster-id"] = self.model.clt_id
            data["cluster-ranking"] = self.model.clt_rank
            data["model-cluster-ranking"] = self.model.clt_model_rank
        else:
            data["cluster-id"] = None
            data["cluster-ranking"] = None
            data["model-cluster-ranking"] = None

        # energies
        if self.model.unw_energies:
            for key in self.model.unw_energies:
                data[key] = self.model.unw_energies[key]

        output_fname = Path(self.path, self.output_ss_fname)

        write_dic_to_file(data, output_fname)

    def run(self) -> None:
        """Get the CAPRI metrics."""
        try:
            align_func = get_align(
                method=self.params["alignment_method"],
                lovoalign_exec=self.params["lovoalign_exec"]
                )
            self.model2ref_numbering = align_func(
                self.reference,
                self.model,
                self.path
                )
        except AlignError:
            log.warning(
                f"Alignment failed between {self.reference} "
                f"and {self.model}, skipping..."
                )
            return

        if self.params["fnat"]:
            log.debug(f"id {self.identificator}, calculating FNAT")
            fnat_cutoff = self.params["fnat_cutoff"]
            log.debug(f" cutoff: {fnat_cutoff}A")
            self.calc_fnat(cutoff=fnat_cutoff)

        if self.params["irmsd"]:
            log.debug(f"id {self.identificator}, calculating I-RMSD")
            irmsd_cutoff = self.params["irmsd_cutoff"]
            log.debug(f" cutoff: {irmsd_cutoff}A")
            self.calc_irmsd(cutoff=irmsd_cutoff)

        if self.params["lrmsd"]:
            log.debug(f"id {self.identificator}, calculating L-RMSD")
            self.calc_lrmsd()

        if self.params["ilrmsd"]:
            log.debug(f"id {self.identificator}, calculating I-L-RMSD")
            ilrmsd_cutoff = self.params["irmsd_cutoff"]
            log.debug(f" cutoff: {ilrmsd_cutoff}A")
            self.calc_ilrmsd(cutoff=ilrmsd_cutoff)

        if self.params["dockq"]:
            log.debug(f"id {self.identificator}, calculating DockQ metric")
            self.calc_dockq()

        self.make_output()

    def check_chains(self, obs_chains: list[str]) -> tuple[str, str]:
        """Check observed chains against the expected ones."""
        r_found, l_found = False, False
        obs_chains_cp = obs_chains.copy()
        if self.r_chain in obs_chains:
            r_chain = self.r_chain
            obs_chains.remove(r_chain)
            r_found = True
        if self.l_chain in obs_chains:
            l_chain = self.l_chain
            obs_chains.remove(l_chain)
            l_found = True
        # if one or both exp chains are not observed, use the observed chains
        if obs_chains != []:
            exps = {self.r_chain, self.l_chain}
            log.warning(f"observed chains != expected chains {exps}.")
            log.info(f"Sticking to observed chains {obs_chains_cp}")
        if not r_found:
            r_chain = obs_chains[0]
            obs_chains.remove(r_chain)
        if not l_found:
            l_chain = obs_chains[0]

        return r_chain, l_chain

    @staticmethod
    def _load_atoms(model: PDBPath, reference: PDBPath) -> AtomsDict:
        """
        Load atoms from a model and reference.

        Parameters
        ----------
        model : PosixPath or :py:class:`haddock.libs.libontology.PDBFile`
            PDB file of the model to have its atoms identified
        reference : PosixPath or :py:class:`haddock.libs.libontology.PDBFile`
            PDB file of the model to have its atoms identified

        Returns
        -------
        atom_dic : dict
            Dictionary containing atoms observed in model and reference
        """
        model_atoms = get_atoms(model)
        reference_atoms = get_atoms(reference)
        atoms_dict: AtomsDict = {}
        atoms_dict.update(model_atoms)
        atoms_dict.update(reference_atoms)
        return atoms_dict

    @staticmethod
    def identify_interface(pdb_f: PDBPath,
                           cutoff: float = 5.0) -> dict[str, list[int]]:
        """Identify the interface.

        Parameters
        ----------
        pdb_f : PosixPath or :py:class:`haddock.libs.libontology.PDBFile`
            PDB file of the model to have its atoms identified
        cutoff : float, optional
            Cutoff distance for the interface identification.
        """
        if isinstance(pdb_f, PDBFile):
            pdb_f = pdb_f.rel_path

        interface_resdic: dict[str, list[int]] = {}
        contacts = load_contacts(pdb_f, cutoff)

        for contact in contacts:

<<<<<<< HEAD
            first_chain, first_resid, sec_chain, sec_resid = contact
=======
            first_chain, first_resid = contact[0], contact[1]
            sec_chain, sec_resid = contact[2], contact[3]
>>>>>>> 241d502e

            if first_chain not in interface_resdic:
                interface_resdic[first_chain] = []
            if sec_chain not in interface_resdic:
                interface_resdic[sec_chain] = []

            if first_resid not in interface_resdic[first_chain]:
                interface_resdic[first_chain].append(first_resid)
            if sec_resid not in interface_resdic[sec_chain]:
                interface_resdic[sec_chain].append(sec_resid)

        return interface_resdic

    @staticmethod
    def add_chain_from_segid(pdb_path: PDBPath) -> Path:
        """
        Replace the chainID with the segID.

        Parameters
        ----------
        pdb_path : PosixPath or :py:class:`haddock.libs.libontology.PDBFile`
            PDB file to be replaced
        """
        if isinstance(pdb_path, PDBFile):
            pdb_path = pdb_path.rel_path
        temp_f = tempfile.NamedTemporaryFile(delete=False, mode="w+t")
        with open(pdb_path) as fh:
            for line in list(pdb_segxchain.run(fh)):
                temp_f.writelines(line)
        temp_f.close()
        # REPLACE!
        new_pdb_path = shutil.move(temp_f.name, pdb_path)
        return new_pdb_path


def merge_data(capri_jobs: list[CAPRI]) -> list[CAPRI]:
    """Merge CAPRI data."""
    capri_dic: dict[str, dict[str, float]] = {}
    for ident in range(1, len(capri_jobs) + 1):
        out_file = Path(f"capri_ss_{ident}.tsv")
        if not out_file.exists():
            continue
        header, content = out_file.read_text().split(os.linesep, 1)

        header_data = header.split('\t')
        content_data = content.split('\t')

        model_name = Path(content_data[header_data.index("model")]).name
        capri_dic[model_name] = {}
        target_keys = ['irmsd', 'fnat', 'ilrmsd', 'lrmsd', 'dockq']
        for key in target_keys:
            capri_dic[model_name][key] = float(
                content_data[header_data.index(key)])

    for j in capri_jobs:
        for m in capri_dic:
            jm = j.model
            file_name = jm.name if isinstance(jm, Path) else jm.file_name
            if m == file_name:
                # add the data
                j.irmsd = capri_dic[m]['irmsd']
                j.fnat = capri_dic[m]['fnat']
                j.lrmsd = capri_dic[m]['lrmsd']
                j.ilrmsd = capri_dic[m]['ilrmsd']
                j.dockq = capri_dic[m]['dockq']

    return capri_jobs


def rearrange_ss_capri_output(
        output_name: str,
        output_count: int,
        sort_key: str,
        sort_ascending: bool,
        path: FilePath
        ) -> None:
    """
    Combine different capri outputs in a single file.

    Parameters
    ----------
    output_name : str
        Name of the output file.
    output_count : int
        Number of output files to combine.
    sort_key : str
        Key to sort the output files.
    path : Path
        Path to the output directory.
    """
    # this would be easier and more readable with pandas (:
    output_fname = Path(path, output_name)
    log.info(f"Rearranging output files into {output_fname}")
    keyword = output_name.split(".")[0]
    split_dict = {
        "capri_ss": "model-cluster-ranking",
        "capri_clt": "caprieval_rank"
        }
    if keyword not in split_dict.keys():
        raise Exception(f'Keyword {keyword} does not exist.')

    # Load the information of each intermediate file
    data: dict[int, ParamDict] = {}
    for ident in range(1, output_count + 1):
        out_file = Path(path, f"{keyword}_{ident}.tsv")

        # raise a warning if file does not exist.
        if not out_file.exists():
            log.warning((f"Output file {out_file} does not exist. "
                        "Caprieval will not be exhaustive..."))
            continue

        data[ident] = {}
        header, content = out_file.read_text().split(os.linesep, 1)

        header_data = header.split('\t')
        content_data = content.split('\t')

        # find out the data type of each field
        for key, value in zip(header_data, content_data):
            try:
                value = int(value)
            except ValueError:
                try:
                    value = float(value)
                except ValueError:
                    value = str(value).strip(os.linesep)
            data[ident][key] = value

        out_file.unlink()

    # Rank according to the score
    score_rankkey_values = [(k, v['score']) for k, v in data.items()]
    score_rankkey_values.sort(key=lambda x: x[1])

    for i, k in enumerate(score_rankkey_values):
        data_idx, _ = k
        data[data_idx]["caprieval_rank"] = i + 1

    # Sort according to the sort key
    rankkey_values = [(k, v[sort_key]) for k, v in data.items()]
    rankkey_values.sort(
        key=lambda x: x[1],
        reverse=True if not sort_ascending else False
        )

    _data = {}
    for i, (data_idx, _) in enumerate(rankkey_values):
        _data[i + 1] = data[data_idx]
    data = _data

    if not data:
        # This means no files have been collected
        return
    else:
        write_nested_dic_to_file(data, output_name)


def calc_stats(data) -> tuple[float, float]:
    """
    Calculate the mean and stdev.

    Parameters
    ----------
    data : list
        List of values.

    Returns
    -------
    mean : float
        Mean of the values.
    stdev : float
        Standard deviation of the values.
    """
    mean = np.mean(data)
    stdev = np.std(data)
    return mean, stdev


CltData = dict[tuple[Optional[int], Union[int, str, None]],
               list[tuple[CAPRI, PDBFile]]]


def capri_cluster_analysis(
        capri_list: Iterable[CAPRI],
        model_list: Iterable[PDBFile],
        output_fname: FilePath,
        clt_threshold: float,
        sort_key: str,
        sort_ascending: bool,
        path: FilePath
        ) -> None:
    """Consider the cluster results for the CAPRI evaluation."""
    capri_keys = ["irmsd", "fnat", "lrmsd", "dockq"]
    model_keys = ["air", "bsa", "desolv", "elec", "total", "vdw"]
    log.info(f"Rearranging cluster information into {output_fname}")
    # get the cluster data
<<<<<<< HEAD
    clt_data: CltData = dict(((m.clt_rank, m.clt_id), []) for m in model_list)
=======
    clt_data = dict(((m.clt_rank, m.clt_id), []) for m in model_list)
>>>>>>> 241d502e

    # add models to each cluster
    for capri, model in zip(capri_list, model_list):
        clt_data[(model.clt_rank, model.clt_id)].append((capri, model))

<<<<<<< HEAD
    output_dic: dict[int, ParamDict] = {}
=======
    output_dic = {}
>>>>>>> 241d502e

    for i, element in enumerate(clt_data):
        data: ParamDict = {}
        number_of_models_in_cluster = len(clt_data[element])
<<<<<<< HEAD

=======
>>>>>>> 241d502e
        # rank, cluster id, number of models in cluster
        data["cluster_rank"] = element[0]
        data["cluster_id"] = element[1]
        data["n"] = number_of_models_in_cluster
        if number_of_models_in_cluster < clt_threshold:
            # under-evaluated, the mean was divided by a value
            #  larger than the total number of models in the cluster
            data["under_eval"] = "yes"
        else:
            data["under_eval"] = "-"
<<<<<<< HEAD

=======
>>>>>>> 241d502e
        # score
        try:
            score_array = [
                e[1].score for e in clt_data[element][:clt_threshold]]
            data["score"], data["score_std"] = calc_stats(score_array)
        except KeyError:
            data["score"] = float("nan")
            data["score_std"] = float("nan")

        # capri keys
        for key in capri_keys:
            std_key = f"{key}_std"
            try:
                key_array = [
                    vars(e[0])[key] for e in clt_data[element][:clt_threshold]]
                data[key], data[std_key] = calc_stats(key_array)
            except KeyError:
                data[key] = float("nan")
                data[std_key] = float("nan")

        # model keys
        for key in model_keys:
            std_key = f"{key}_std"
            if clt_data[element][0][1].unw_energies:
                try:
                    key_array = [
<<<<<<< HEAD
                        vars(e[1])["unw_energies"][key]
                        for e in clt_data[element][:clt_threshold]
                        ]
=======
                        vars(e[1])["unw_energies"][key] for e in clt_data[element][:clt_threshold]] # noqa
>>>>>>> 241d502e
                    data[key], data[std_key] = calc_stats(key_array)
                except KeyError:
                    data[key] = float("nan")
                    data[std_key] = float("nan")

        output_dic[i] = data

    # Rank according to the score
    score_rankkey_values = [(key, v['score'])
                            for key, v in output_dic.items()]
    score_rankkey_values.sort(key=lambda x: x[1])
    for i, k in enumerate(score_rankkey_values):
        idx, _ = k
        output_dic[idx]["caprieval_rank"] = i + 1

    # Rank according to the sorting key
    rankkey_values = [(key, v[sort_key])
                      for key, v in output_dic.items()]
    rankkey_values.sort(
        key=lambda x: x[1],
        reverse=True if not sort_ascending else False
        )

    _output_dic = {}
    for i, k in enumerate(rankkey_values):
        idx, _ = k
        _output_dic[i + 1] = output_dic[idx]
    output_dic = _output_dic

    output_fname = Path(path, output_fname)

    info_header = "#" * 40 + os.linesep
    info_header += "# `caprieval` cluster-based analysis" + os.linesep
    info_header += "#" + os.linesep
    info_header += f"# > sortby_key={sort_key}" + os.linesep
    info_header += f"# > sort_ascending={sort_ascending}" + os.linesep
    info_header += f"# > clt_threshold={clt_threshold}" + os.linesep
    info_header += "#" + os.linesep
    info_header += (
        "# NOTE: if under_eval=yes, it means that there were less models in"
        " a cluster than" + os.linesep
        )
    info_header += (
        "#    clt_threshold, thus these values were under evaluated."
        + os.linesep
        )
    info_header += (
        "#   You might need to tweak the value of clt_threshold or change"
        " some parameters" + os.linesep
        )
    info_header += (
        "#    in `clustfcc` depending on your analysis." + os.linesep
        )
    info_header += "#" + os.linesep
    info_header += "#" * 40

    if not data:
        # This means there were only "dummy" values
        return
    else:
        write_nested_dic_to_file(
            output_dic,
            output_fname,
            info_header=info_header)


class CAPRIError(Exception):
    """Raised when something goes wrong with the CAPRI class."""

    def __init__(self, msg: str = "") -> None:
        self.msg = msg
        super().__init__(self.msg)


# # debug only
# def write_coord_dic(output_name, coord_dic):
#     """Add a dummy atom to a PDB file according to a list of coordinates."""
#     with open(output_name, "w") as fh:
#         for i, k in enumerate(coord_dic):
#             atom_num = f"{i+1}".rjust(4, " ")
#             chain, resnum, atom = k
#             resnum = int(resnum)
#             resnum = f"{resnum}".rjust(3, " ")
#             atom_name = f"{atom}".rjust(3, " ")
#             x, y, z = coord_dic[k]
#             dum_x = f"{x:.3f}".rjust(7, " ")
#             dum_y = f"{y:.3f}".rjust(7, " ")
#             dum_z = f"{z:.3f}".rjust(7, " ")
#             dummy_line = (
#                 f"ATOM   {atom_num} {atom_name}  DUM {chain} {resnum}   "
#                 f"  {dum_x} {dum_y} {dum_z}  1.00  1.00   "
#                 "        H  " + os.linesep
#                 )
#             fh.write(dummy_line)


# # debug only
# def write_coords(output_name, coor_list):
#     """Add a dummy atom to a PDB file according to a list of coordinates."""
#     with open(output_name, "w") as fh:
#         for i, dummy_coord in enumerate(coor_list):
#             atom_num = f"{i}".rjust(4, " ")
#             resnum = f"{i}".rjust(3, " ")
#             dum_x = f"{dummy_coord[0]:.3f}".rjust(7, " ")
#             dum_y = f"{dummy_coord[1]:.3f}".rjust(7, " ")
#             dum_z = f"{dummy_coord[2]:.3f}".rjust(7, " ")
#             dummy_line = (
#                 f"ATOM   {atom_num}  H   DUM X {resnum}   "
#                 f"  {dum_x} {dum_y} {dum_z}  1.00  1.00   "
#                 "        H  " + os.linesep
#                 )
#             fh.write(dummy_line)


# # debug only
# def write_pymol_viz(resdic):
#     """Write PyMol vizualitation."""
#     for k in resdic:
#         reslist = "+".join(map(str, resdic[k]))
#         cmd = f"sele {k}, chain {k} and resid {reslist}"
#         print(cmd)<|MERGE_RESOLUTION|>--- conflicted
+++ resolved
@@ -381,11 +381,7 @@
             # # this will be the interface-ligand-rmsd
             self.ilrmsd = calc_rmsd(P_l_int, Q_l_int)
 
-<<<<<<< HEAD
     def calc_fnat(self, cutoff: float = 5.0) -> None:
-=======
-    def calc_fnat(self, cutoff=5.0):
->>>>>>> 241d502e
         """
         Calculate the frequency of native contacts.
 
@@ -414,11 +410,7 @@
             lrmsd_denom = 1 + (self.lrmsd / 8.5) * (self.lrmsd / 8.5)
             self.dockq += (1 / lrmsd_denom) / 3
 
-<<<<<<< HEAD
     def has_cluster_info(self) -> bool:
-=======
-    def has_cluster_info(self):
->>>>>>> 241d502e
         """
         Check wether this object contains cluster information.
 
@@ -582,12 +574,7 @@
 
         for contact in contacts:
 
-<<<<<<< HEAD
             first_chain, first_resid, sec_chain, sec_resid = contact
-=======
-            first_chain, first_resid = contact[0], contact[1]
-            sec_chain, sec_resid = contact[2], contact[3]
->>>>>>> 241d502e
 
             if first_chain not in interface_resdic:
                 interface_resdic[first_chain] = []
@@ -785,29 +772,17 @@
     model_keys = ["air", "bsa", "desolv", "elec", "total", "vdw"]
     log.info(f"Rearranging cluster information into {output_fname}")
     # get the cluster data
-<<<<<<< HEAD
     clt_data: CltData = dict(((m.clt_rank, m.clt_id), []) for m in model_list)
-=======
-    clt_data = dict(((m.clt_rank, m.clt_id), []) for m in model_list)
->>>>>>> 241d502e
 
     # add models to each cluster
     for capri, model in zip(capri_list, model_list):
         clt_data[(model.clt_rank, model.clt_id)].append((capri, model))
 
-<<<<<<< HEAD
     output_dic: dict[int, ParamDict] = {}
-=======
-    output_dic = {}
->>>>>>> 241d502e
 
     for i, element in enumerate(clt_data):
         data: ParamDict = {}
         number_of_models_in_cluster = len(clt_data[element])
-<<<<<<< HEAD
-
-=======
->>>>>>> 241d502e
         # rank, cluster id, number of models in cluster
         data["cluster_rank"] = element[0]
         data["cluster_id"] = element[1]
@@ -818,10 +793,6 @@
             data["under_eval"] = "yes"
         else:
             data["under_eval"] = "-"
-<<<<<<< HEAD
-
-=======
->>>>>>> 241d502e
         # score
         try:
             score_array = [
@@ -848,13 +819,9 @@
             if clt_data[element][0][1].unw_energies:
                 try:
                     key_array = [
-<<<<<<< HEAD
                         vars(e[1])["unw_energies"][key]
                         for e in clt_data[element][:clt_threshold]
                         ]
-=======
-                        vars(e[1])["unw_energies"][key] for e in clt_data[element][:clt_threshold]] # noqa
->>>>>>> 241d502e
                     data[key], data[std_key] = calc_stats(key_array)
                 except KeyError:
                     data[key] = float("nan")
