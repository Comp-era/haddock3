"""CAPRI module."""
import os
import shlex
import shutil
import subprocess
import tempfile
from functools import partial
from pathlib import Path

import numpy as np
from Bio import Align
from Bio.Align import substitution_matrices
from Bio.Seq import Seq
from fccpy import read_pdb
from fccpy.contacts import get_intermolecular_contacts
from pdbtools import pdb_segxchain

from haddock import log
from haddock.libs.libontology import PDBFile
from haddock.libs.libpdb import split_by_chain


RES_TO_BE_IGNORED = ["SHA"]

PROT_RES = [
    "ALA",
    "ARG",
    "ASN",
    "ASP",
    "CYS",
    "GLN",
    "GLU",
    "GLY",
    "HIS",
    "ILE",
    "LEU",
    "LYS",
    "MET",
    "PHE",
    "PRO",
    "SER",
    "THR",
    "TRP",
    "TYR",
    "VAL",
    ]

DNA_RES = ["DA", "DC", "DT", "DG"]
# Backbone
PROT_ATOMS = ["C", "N", "CA", "O"]
# Bases
DNA_ATOMS = [
    "C5",
    "N9",
    "N2",
    "C8",
    "O2",
    "N4",
    "N7",
    "C7",
    "N1",
    "N6",
    "C2",
    "O4",
    "C6",
    "N3",
    "C4",
    "O6",
    ]


class CAPRI:
    """CAPRI class."""

    def __init__(
            self,
            reference,
            model_list,
            receptor_chain,
            ligand_chain,
            aln_method,
            path,
            **params,
            ):
        self.reference = reference
        self.model_list = model_list
        self.irmsd_dic = {}
        self.lrmsd_dic = {}
        self.ilrmsd_dic = {}
        self.fnat_dic = {}
        self.dockq_dic = {}
        self.atoms = get_atoms(model_list + [reference])
        self.r_chain = receptor_chain
        self.l_chain = ligand_chain
        self.path = path

        # TODO: For scoring we might need to get one alignment per model
        reference = str(reference)
        model = model_list[0].rel_path
        align_func = get_align(aln_method, **params)
        self.numbering_dic = align_func(reference, model, path)
        if not self.numbering_dic:
            raise CAPRIError("Could not align reference and model")

        # Load the models in the class
        for struct in model_list:
            _ = self.add_chain_from_segid(struct.rel_path)

    def irmsd(self, cutoff=5.0):
        """Calculate the I-RMSD."""
        # Identify reference interface
        ref_interface_resdic = self.identify_interface(self.reference, cutoff)

        # Load interface coordinates
        ref_coord_dic, _ = self.load_coords(
            self.reference, ref_interface_resdic, match=False
            )

        for model in self.model_list:

            mod_coord_dic, _ = self.load_coords(
                model, ref_interface_resdic, match=True)

            # Here _coord_dic keys are matched
            #  and formatted as (chain, resnum, atom)
            #  we will use atoms that are present in both
            P = []
            Q = []
            for k in ref_coord_dic.keys() & mod_coord_dic.keys():
                ref_xyz = ref_coord_dic[k]
                mod_xyz = mod_coord_dic[k]

                Q.append(ref_xyz)
                P.append(mod_xyz)

            Q = np.asarray(Q)
            P = np.asarray(P)
            # write_coords('model.pdb', P)
            # write_coords('ref.pdb', Q)

            Q = Q - self.centroid(Q)
            P = P - self.centroid(P)
            U = self.kabsch(P, Q)
            P = np.dot(P, U)
            i_rmsd = self.calc_rmsd(P, Q)
            # write_coords('model_aln.pdb', P)
            # write_coords('ref_aln.pdb', Q)

            self.irmsd_dic[model] = i_rmsd

        return self.irmsd_dic

    def lrmsd(self):
        """Calculate the L-RMSD."""
        ref_coord_dic, _ = self.load_coords(self.reference)

        for model in self.model_list:

            mod_coord_dic, _ = self.load_coords(model, match=True)

            Q = []
            P = []
            # Note: this MUST be sorted since we will use the indexes to
            #  separate between receptor and ligand coordinates
            instersection = sorted(ref_coord_dic.keys() & mod_coord_dic.keys())

            chain_ranges = {}
            for i, segment in enumerate(instersection):
                chain, _, _ = segment
                if chain not in chain_ranges:
                    chain_ranges[chain] = []
                chain_ranges[chain].append(i)

            chain_ranges = make_range(chain_ranges)
            r_start, r_end = chain_ranges[self.r_chain]
            l_start, l_end = chain_ranges[self.l_chain]

            for k in instersection:
                ref_xyz = ref_coord_dic[k]
                mod_xyz = mod_coord_dic[k]

                Q.append(ref_xyz)
                P.append(mod_xyz)

            Q = np.asarray(Q)
            P = np.asarray(P)

            # write_coord_dic('ref.pdb', ref_coord_dic)
            # write_coord_dic('model.pdb', mod_coord_dic)

            # write_coords('ref.pdb', Q)
            # write_coords('model.pdb', P)

            # # move to the origin
            Q = Q - self.centroid(Q)
            P = P - self.centroid(P)

            # get receptor coordinates
            Q_r = Q[r_start: r_end - 1]
            P_r = P[r_start: r_end - 1]

            # Center receptors and get rotation matrix
            # Q_r = Q_r - self.centroid(Q_r)
            # P_r = P_r - self.centroid(P_r)

            U_r = self.kabsch(P_r, Q_r)

            # Center complexes at receptor centroids
            Q = Q - self.centroid(Q_r)
            P = P - self.centroid(P_r)

            # Apply rotation to complex
            #  - complex are now aligned by the receptor
            P = np.dot(P, U_r)

            # write_coords('ref.pdb', Q)
            # write_coords('model.pdb', P)

            # Identify the ligand coordinates
            Q_l = Q[l_start: l_end - 1]
            P_l = P[l_start: l_end - 1]

            # write_coords('ref_l.pdb', Q_l)
            # write_coords('model_l.pdb', P_l)

            # Calculate the RMSD of the ligands
            l_rmsd = self.calc_rmsd(P_l, Q_l)

            # write_coords('ref.pdb', Q)
            # write_coords('model.pdb', P)

            self.lrmsd_dic[model] = l_rmsd

        return self.lrmsd_dic

    def ilrmsd(self, cutoff=10.0):
        """Calculate the Interface Ligand RMSD."""
        # Identify interface
        ref_interface_resdic = self.identify_interface(self.reference, cutoff)

        # Load interface coordinates
        ref_coord_dic, _ = self.load_coords(self.reference, match=False)

        ref_int_coord_dic, _ = self.load_coords(
            self.reference, ref_interface_resdic, match=False
            )

        for model in self.model_list:

            mod_coord_dic, _ = self.load_coords(model, match=True)

            mod_int_coord_dic, _ = self.load_coords(
                model, ref_interface_resdic, match=True
                )

            # write_coord_dic('ref.pdb', ref_int_coord_dic)
            # write_coord_dic('model.pdb', mod_int_coord_dic)

            # find atoms present in both interfaces
            Q_int = []
            P_int = []
            common_keys = ref_int_coord_dic.keys() & mod_int_coord_dic.keys()
            for k in sorted(common_keys):
                ref_xyz = ref_int_coord_dic[k]
                mod_xyz = mod_int_coord_dic[k]

                Q_int.append(ref_xyz)
                P_int.append(mod_xyz)

            Q_int = np.asarray(Q_int)
            P_int = np.asarray(P_int)

            # write_coords('ref.pdb', Q_int)
            # write_coords('model.pdb', P_int)

            # find atoms present in both molecules
            Q = []
            P = []
            intersection = sorted(ref_coord_dic.keys() & mod_coord_dic.keys())
            chain_ranges = {}
            for i, segment in enumerate(intersection):
                chain, _, _ = segment
                if chain not in chain_ranges:
                    chain_ranges[chain] = []
                chain_ranges[chain].append(i)

            chain_ranges = make_range(chain_ranges)
            l_start, l_end = chain_ranges[self.l_chain]

            for k in sorted(ref_coord_dic.keys() & mod_coord_dic.keys()):
                ref_xyz = ref_coord_dic[k]
                mod_xyz = mod_coord_dic[k]

                Q.append(ref_xyz)
                P.append(mod_xyz)

            Q = np.asarray(Q)
            P = np.asarray(P)

            # write_coords('ref.pdb', Q)
            # write_coords('model.pdb', P)

            # put system at origin
            Q_int = Q_int - self.centroid(Q_int)
            P_int = P_int - self.centroid(P_int)

            # # put interfaces at the origin
            # Q_int = Q_int - self.centroid(Q_int)
            # P_int = P_int - self.centroid(P_int)

            # find the rotation that minimizes the interface rmsd
            U_int = self.kabsch(P_int, Q_int)
            P_int = np.dot(P_int, U_int)

            # write_coords('ref.pdb', Q_int)
            # write_coords('model.pdb', P_int)

            # # move the system to the centroid of the interfaces
            Q = Q - self.centroid(Q)
            P = P - self.centroid(P)

            # write_coords('ref_1.pdb', Q)
            # write_coords('model_1.pdb', P)

            Q = Q - self.centroid(Q_int)
            P = P - self.centroid(P_int)

            # write_coords('ref_2.pdb', Q)
            # write_coords('model_2.pdb', P)

            # apply this rotation to the model
            #  - complexes are now aligned by the interfaces
            P = np.dot(P, U_int)

            # write_coords('ref_i.pdb', Q)
            # write_coords('model_i.pdb', P)

            # Calculate the rmsd of the ligand
            Q_l = Q[l_start: l_end - 1]
            P_l = P[l_start: l_end - 1]

            # write_coords('ref_l.pdb', Q_l)
            # write_coords('model_l.pdb', P_l)

            # this will be the interface-ligand-rmsd
            i_l_rmsd = self.calc_rmsd(P_l, Q_l)
            self.ilrmsd_dic[model] = i_l_rmsd

        return self.ilrmsd_dic

    def fnat(self, cutoff=5.0):
        """Calculate the frequency of native contacts."""
        ref_contacts = self.load_contacts(self.reference, cutoff)
        for model in self.model_list:
            model_contacts = self.load_contacts(model, cutoff)
            intersection = ref_contacts & model_contacts
            fnat = len(intersection) / float(len(ref_contacts))
            self.fnat_dic[model] = fnat
        return self.fnat_dic

    def dockq(self):
        """Calculate the DockQ metric."""
        for model in self.model_list:
            irmsd = self.irmsd_dic[model]
            fnat = self.fnat_dic[model]
            lrmsd = self.lrmsd_dic[model]
            dockq = (float(fnat) + 1 / (1 + (irmsd / 1.5) * (irmsd / 1.5))
                     + 1 / (1 + (lrmsd / 8.5) * (lrmsd / 8.5))
                     ) / 3
            self.dockq_dic[model] = dockq

        return self.dockq_dic

    def output(
            self, output_f, sortby_key, sort_ascending, rankby_key,
            rank_ascending):
        """Output the CAPRI results to a .tsv file."""
        output_l = []
        for model in self.model_list:
            data = {}
            # keep always 'model' the first key
            data["model"] = model
            # create the empty rank here so that it will appear
            #  as the second column
            data["rank"] = None
            data["score"] = model.score
            if model in self.irmsd_dic:
                data["irmsd"] = self.irmsd_dic[model]
            if model in self.fnat_dic:
                data["fnat"] = self.fnat_dic[model]
            if model in self.lrmsd_dic:
                data["lrmsd"] = self.lrmsd_dic[model]
            if model in self.ilrmsd_dic:
                data["ilrmsd"] = self.ilrmsd_dic[model]
<<<<<<< HEAD

            # add cluster data
            data["cluster-id"] = model.clt_id
            data["cluster-ranking"] = model.clt_rank
            data["model-cluster-ranking"] = model.clt_model_rank

=======
            if model in self.dockq_dic:
                data["dockq"] = self.dockq_dic[model]
>>>>>>> b538cc9e
            # list of dictionaries
            output_l.append(data)

        # Get the ranking of each model
        rankkey_values = [(i, k[rankby_key]) for i, k in enumerate(output_l)]
        rankkey_values.sort(key=lambda x: x[1], reverse=not rank_ascending)
        for i, k in enumerate(rankkey_values, start=1):
            idx, _ = k
            output_l[idx]["rank"] = i

        # Sort the column
        key_values = [(i, k[sortby_key]) for i, k in enumerate(output_l)]
        key_values.sort(key=lambda x: x[1], reverse=not sort_ascending)

        header = '\t'.join(output_l[0].keys())

        with open(output_f, "w") as out_fh:
            out_fh.write(header + os.linesep)
            for idx, _ in key_values:
                row_l = []
                for value in output_l[idx].values():
                    if isinstance(value, Path):
                        row_l.append(str(value))
                    elif isinstance(value, PDBFile):
                        row_l.append(str(value.rel_path))
                    elif isinstance(value, int):
                        row_l.append(f"{value}")
                    elif value is None:
                        row_l.append("-")
                    else:
                        row_l.append(f"{value:.3f}")
                out_fh.write("\t".join(row_l) + os.linesep)

    @staticmethod
    def identify_interface(pdb_f, cutoff=5.0):
        """Identify the interface."""
        if isinstance(pdb_f, PDBFile):
            pdb_f = pdb_f.rel_path
        pdb = read_pdb(pdb_f)

        interface_resdic = {}
        for atom_i, atom_j in get_intermolecular_contacts(pdb, cutoff):

            if atom_i.chain not in interface_resdic:
                interface_resdic[atom_i.chain] = []
            if atom_j.chain not in interface_resdic:
                interface_resdic[atom_j.chain] = []

            if atom_i.resid not in interface_resdic[atom_i.chain]:
                interface_resdic[atom_i.chain].append(atom_i.resid)
            if atom_j.resid not in interface_resdic[atom_j.chain]:
                interface_resdic[atom_j.chain].append(atom_j.resid)

        return interface_resdic

    @staticmethod
    def load_contacts(pdb_f, cutoff=5.0):
        """Load residue-based contacts."""
        con_list = []
        if isinstance(pdb_f, PDBFile):
            pdb_f = pdb_f.rel_path
        structure = read_pdb(pdb_f)
        for atom_i, atom_j in get_intermolecular_contacts(structure, cutoff):
            con = (atom_i.chain, atom_i.resid, atom_j.chain, atom_j.resid)
            con_list.append(con)
        return set(con_list)

    @staticmethod
    def calc_rmsd(V, W):
        """Calculate the RMSD from two vectors."""
        diff = np.array(V) - np.array(W)
        N = len(V)
        return np.sqrt((diff * diff).sum() / N)

    @staticmethod
    def kabsch(P, Q):
        """Find the rotation matrix using Kabsch algorithm."""
        # Covariance matrix
        P = np.array(P)
        Q = np.array(Q)
        C = np.dot(np.transpose(P), Q)
        # use SVD
        V, S, W = np.linalg.svd(C)
        d = (np.linalg.det(V) * np.linalg.det(W)) < 0.0
        if d:
            S[-1] = -S[-1]
            V[:, -1] = -V[:, -1]
        # Create Rotation matrix U
        U = np.dot(V, W)
        return U

    @staticmethod
    def centroid(X):
        """Get the centroid."""
        X = np.array(X)
        return X.mean(axis=0)

    @staticmethod
    def add_chain_from_segid(pdb_path):
        """Replace the chainID with the segID."""
        temp_f = tempfile.NamedTemporaryFile(delete=False, mode="w+t")
        with open(pdb_path) as fh:
            for line in list(pdb_segxchain.run(fh)):
                temp_f.writelines(line)
        temp_f.close()
        # REPLACE!
        new_pdb_path = shutil.move(temp_f.name, pdb_path)
        return new_pdb_path

    def load_coords(self, pdb_f, filter_resdic=None, match=False):
        """Load coordinates from PDB."""
        coord_dic = {}
        chain_dic = {}
        idx = 0
        if isinstance(pdb_f, PDBFile):
            pdb_f = pdb_f.rel_path
        with open(pdb_f, "r") as fh:
            for line in fh.readlines():
                if line.startswith("ATOM"):

                    atom_name = line[12:16].strip()
                    resname = line[17:20].strip()
                    chain = line[21]
                    resnum = int(line[22:26])

                    x = float(line[30:38])
                    y = float(line[38:46])
                    z = float(line[46:54])
                    coords = np.asarray([x, y, z])

                    if match:
                        try:
                            resnum = self.numbering_dic[chain][resnum]
                        except KeyError:
                            # this residue is not matched, and so it should
                            #  not be considered
                            # self.log(
                            #     f'WARNING: {chain}.{resnum}.{atom_name}'
                            #     ' was not matched!'
                            #     )
                            continue

                    # identifier = f'{chain}.{resnum}.{atom_name}'
                    identifier = (chain, resnum, atom_name)

                    if atom_name not in self.atoms[resname]:
                        continue

                    if chain not in chain_dic:
                        chain_dic[chain] = []

                    if filter_resdic:
                        # Only retrieve coordinates from the filter_resdic
                        if (chain in filter_resdic
                                and resnum in filter_resdic[chain]):
                            coord_dic[identifier] = coords
                            chain_dic[chain].append(idx)
                            idx += 1

                    else:
                        # retrieve everything
                        coord_dic[identifier] = coords
                        chain_dic[chain].append(idx)
                        idx += 1

        chain_ranges = {}
        for chain in chain_dic:
            min_idx = min(chain_dic[chain])
            max_idx = max(chain_dic[chain])
            chain_ranges[chain] = (min_idx, max_idx)

        return coord_dic, chain_ranges


class CAPRIError(Exception):
    """Raised when something goes wrong with the CAPRI class."""

    def __init__(self, msg=""):
        self.msg = msg
        super().__init__(self.msg)


def get_atoms(pdb_list):
    """Identify what is the molecule type of each PDB."""
    atom_dic = {}
    atom_dic.update(dict((r, PROT_ATOMS) for r in PROT_RES))
    atom_dic.update(dict((r, DNA_ATOMS) for r in DNA_RES))
    for pdb in pdb_list:
        if isinstance(pdb, PDBFile):
            pdb = pdb.rel_path
        with open(pdb) as fh:
            for line in fh.readlines():
                if line.startswith(("ATOM", "HETATM")):
                    resname = line[17:20].strip()
                    atom_name = line[12:16].strip()
                    element = line[76:78].strip()
                    if (
                            resname not in PROT_RES
                            and resname not in DNA_RES
                            and resname not in RES_TO_BE_IGNORED
                            ):
                        # its neither DNA nor protein, use the heavy atoms
                        # WARNING: Atoms that belong to unknown residues must
                        #  be bound to a residue name;
                        #   For example: residue NEP, also contains
                        #  CB and CG atoms, if we do not bind it to the
                        #  residue name, the next functions will include
                        #  CG and CG atoms in the calculations for all
                        #  other residue names
                        if element != "H":
                            if resname not in atom_dic:
                                atom_dic[resname] = []
                            if atom_name not in atom_dic[resname]:
                                atom_dic[resname].append(atom_name)
    return atom_dic


def pdb2fastadic(pdb_f):
    """Write the sequence as a fasta."""
    res_codes = dict(
        [
            ("CYS", "C"),
            ("ASP", "D"),
            ("SER", "S"),
            ("GLN", "Q"),
            ("LYS", "K"),
            ("ILE", "I"),
            ("PRO", "P"),
            ("THR", "T"),
            ("PHE", "F"),
            ("ASN", "N"),
            ("GLY", "G"),
            ("HIS", "H"),
            ("LEU", "L"),
            ("ARG", "R"),
            ("TRP", "W"),
            ("ALA", "A"),
            ("VAL", "V"),
            ("GLU", "E"),
            ("TYR", "Y"),
            ("MET", "M"),
            ("DA", "A"),
            ("DG", "G"),
            ("DC", "C"),
            ("DT", "T"),
            ]
        )
    seq_dic = {}
    with open(pdb_f) as fh:
        for line in fh.readlines():
            if line.startswith("ATOM"):
                res_num = int(line[22:26])
                res_name = line[17:20].strip()
                chain = line[21]
                if res_name in RES_TO_BE_IGNORED:
                    continue
                try:
                    one_letter = res_codes[res_name]
                except KeyError:
                    one_letter = "X"
                if chain not in seq_dic:
                    seq_dic[chain] = {}
                seq_dic[chain][res_num] = one_letter
    return seq_dic


def get_align(method, **kwargs):
    """Get the alignment function."""
    log.info(f"Using {method} alignment")
    if method == "structure":
        return partial(align_strct, lovoalign_exec=kwargs["lovoalign_exec"])
    elif method == "sequence":
        return partial(align_seq)
    else:
        available_alns = ("sequence", "structure")
        raise ValueError(
            f"Alignment method {method!r} not recognized. "
            f"Available options are {', '.join(available_alns)}"
            )


def align_strct(reference, model, output_path, lovoalign_exec=None):
    """Structuraly align and get numbering relationship."""
    if lovoalign_exec is None:
        log.error(
            "Structural alignment needs LovoAlign "
            "get it at github.com/m3g/lovoalign"
            )
        raise CAPRIError("Path to LovoAlign executable required.")

    if not lovoalign_exec:
        raise CAPRIError("lovoalign_exec parameter not defined ")

    if not os.access(lovoalign_exec, os.X_OK):
        raise CAPRIError(f"{lovoalign_exec!r} for LovoAlign is not executable")

    numbering_dic = {}
    protein_a_dic = dict(
        (str(e.stem).split("_")[-1], e) for e in split_by_chain(reference)
        )
    protein_b_dic = dict(
        (str(e.stem).split("_")[-1], e) for e in split_by_chain(model))

    # check if chain ids match
    if protein_a_dic.keys() != protein_b_dic.keys():
        # TODO: Make this a clearer raise
        return numbering_dic

    for chain in protein_a_dic.keys():
        pa_seqdic = pdb2fastadic(protein_a_dic[chain])
        pb_seqdic = pdb2fastadic(protein_b_dic[chain])
        # logging.debug(f'Structurally aligning chain {chain}')
        numbering_dic[chain] = {}
        cmd = (
            f"{lovoalign_exec} -p1 {protein_a_dic[chain]} "
            f"-p2 {protein_b_dic[chain]} "
            f"-c1 {chain} -c2 {chain}"
            )

        # logging.debug(f'Command is: {cmd}')
        p = subprocess.run(shlex.split(cmd), capture_output=True, text=True)
        lovoalign_out = p.stdout.split(os.linesep)

        # we don't need the splitted proteins anymore
        protein_a_dic[chain].unlink()
        protein_b_dic[chain].unlink()

        # find out where the alignment starts and ends
        alignment_pass = True
        for i, line in enumerate(lovoalign_out):
            if "SEQUENCE ALIGNMENT" in line:
                # there are 2 extra white lines after this header
                alignment_start_index = i + 2
            elif "FINAL" in line:
                # there are 2 extra white lines after this header
                alignment_end_index = i - 2
            elif "ERROR" in line:
                failed_pdb = line.split()[-1]
                _msg = (f"LovoAlign could not read {failed_pdb} "
                        "is it a ligand?")
                log.warning(_msg)
                alignment_pass = False

                for elem in [k for k in pa_seqdic[chain]]:
                    numbering_dic[chain][elem] = elem

        if not alignment_pass:
            # This alignment failed, move on to the next
            log.warning(
                f"Skipping alignment of chain {chain}, "
                "used sequential matching"
                )
            continue

        aln_l = lovoalign_out[alignment_start_index:alignment_end_index]

        # dump this alignment to a file
        aln_fname = Path(output_path, f"lovoalign_{chain}.aln")
        log.debug(f"Writing alignment to {aln_fname.name}")
        with open(aln_fname, "w") as fh:
            fh.write(os.linesep.join(aln_l))

        # remove the line between the alignment segments
        alignment = [aln_l[i: i + 3][:2] for i in range(0, len(aln_l), 3)]
        # 100% (5 identical nucleotides / min(length(A),length(B))).
        len_seq_a = len(pa_seqdic[chain])
        len_seq_b = len(pb_seqdic[chain])
        identity = (
            (len_seq_a - sum([e[0].count("-") for e in alignment]))
            / min(len_seq_a, len_seq_b)
            * 100
            )

        if identity <= 40.0:
            log.warning(
                f'"Structural" identity of chain {chain} is {identity:.2f}%,'
                " please check the results carefully"
                )
        else:
            log.info(
                f'"Structural" identity of chain {chain} is {identity:.2f}%')

        # logging.debug('Reading alignment and matching numbering')
        for element in alignment:
            line_a, line_b = element

            resnum_a, seq_a, _ = line_a.split()
            resnum_b, seq_b, _ = line_b.split()

            resnum_a = int(resnum_a) - 1
            resnum_b = int(resnum_b) - 1

            for resname_a, resname_b in zip(seq_a, seq_b):
                if resname_a != "-":
                    resnum_a += 1

                if resname_b != "-":
                    resnum_b += 1

                if resname_a != "-" and resname_b != "-":
                    numbering_dic[chain][resnum_b] = resnum_a

    izone_fname = Path(output_path, "lovoalign.izone")
    log.debug(f"Saving .izone to {izone_fname.name}")
    dump_as_izone(izone_fname, numbering_dic)

    return numbering_dic


def align_seq(reference, model, output_path):
    """Sequence align and get the numbering relationship."""
    seqdic_a = pdb2fastadic(reference)
    seqdic_b = pdb2fastadic(model)

    if seqdic_a.keys() != seqdic_b.keys():
        # TODO: Implement chain-matching here
        return False

    align_dic = {}
    for a, b in zip(seqdic_a, seqdic_b):

        align_dic[a] = {}

        seq_a = Seq("".join(seqdic_a[a].values()))
        seq_b = Seq("".join(seqdic_b[b].values()))

        aligner = Align.PairwiseAligner()
        aligner.substitution_matrix = substitution_matrices.load("BLOSUM62")
        alns = aligner.align(seq_a, seq_b)
        top_aln = alns[0]

        aln_fname = Path(output_path, f"blosum62_{a}.aln")
        log.debug(f"Writing alignment to {aln_fname.name}")
        with open(aln_fname, "w") as fh:
            fh.write(str(top_aln))
        aligned_seg_a, aligned_seg_b = top_aln.aligned

        # this should always be true
        assert len(aligned_seg_a) == len(aligned_seg_b)

        identity = (
            str(top_aln).count("|") / float(min(len(seq_a), len(seq_b)))) * 100

        if not any(e for e in top_aln.aligned):
            # No alignment!
            log.warning(
                f"No alignment for chain {a} is it protein/dna? "
                "Matching sequentially"
                )
            if all("X" in s for s in seq_a) and all("X" in s for s in seq_b):
                # this sequence contains only ligands, do it manually
                if len(seq_a) != len(seq_b):
                    # we cannot handle this
                    raise f"Cannot align chain {b}"
                for res_a, res_b in zip(seqdic_a[a], seqdic_b[b]):
                    align_dic[a].update({res_a: res_b})
        else:
            if identity <= 40.0:
                # Identity is very low
                log.warning(
                    f"Sequence identity of chain {a} is {identity:.2f}%,"
                    " please check the results carefully"
                    )
                log.warning('Please use alignment_method = "structure" instead')
            else:
                log.info(f"Sequence identity of chain {a} is {identity:.2f}%")
            for seg_a, seg_b in zip(aligned_seg_a, aligned_seg_b):
                start_a, end_a = seg_a
                start_b, end_b = seg_b

                reslist_a = list(seqdic_a[a].keys())[start_a:end_a]
                reslist_b = list(seqdic_b[b].keys())[start_b:end_b]

                align_dic[a].update(dict((i, j)
                                    for i, j in zip(reslist_a, reslist_b)))
    izone_fname = Path(output_path, "blosum62.izone")
    log.debug(f"Saving .izone to {izone_fname.name}")
    dump_as_izone(izone_fname, align_dic)

    return align_dic


def make_range(chain_range_dic):
    """Expand a chain dictionary into ranges."""
    chain_ranges = {}
    for chain in chain_range_dic:
        min_idx = min(chain_range_dic[chain])
        max_idx = max(chain_range_dic[chain])
        chain_ranges[chain] = (min_idx, max_idx)
    return chain_ranges


def dump_as_izone(fname, numbering_dic):
    """Dump the numbering dictionary as .izone."""
    # FIXME: Collapse the izones so its faster to load in profit
    with open(fname, "w") as fh:
        for chain in numbering_dic:
            for bound_res in numbering_dic[chain]:
                unbound_res = numbering_dic[chain][bound_res]
                #
                izone_str = (
                    "ZONE " f"{chain}{bound_res}:{chain}{unbound_res}"
                    f"{os.linesep}"
                    )
                fh.write(izone_str)


# # debug only
# def write_coord_dic(output_name, coord_dic):
#     """Add a dummy atom to a PDB file according to a list of coordinates."""
#     with open(output_name, "w") as fh:
#         for i, k in enumerate(coord_dic):
#             atom_num = f"{i+1}".rjust(4, " ")
#             chain, resnum, atom = k
#             resnum = int(resnum)
#             resnum = f"{resnum}".rjust(3, " ")
#             atom_name = f"{atom}".rjust(3, " ")
#             x, y, z = coord_dic[k]
#             dum_x = f"{x:.3f}".rjust(7, " ")
#             dum_y = f"{y:.3f}".rjust(7, " ")
#             dum_z = f"{z:.3f}".rjust(7, " ")
#             dummy_line = (
#                 f"ATOM   {atom_num} {atom_name}  DUM {chain} {resnum}   "
#                 f"  {dum_x} {dum_y} {dum_z}  1.00  1.00   "
#                 "        H  " + os.linesep
#                 )
#             fh.write(dummy_line)


# # debug only
# def write_coords(output_name, coor_list):
#     """Add a dummy atom to a PDB file according to a list of coordinates."""
#     with open(output_name, "w") as fh:
#         for i, dummy_coord in enumerate(coor_list):
#             atom_num = f"{i}".rjust(4, " ")
#             resnum = f"{i}".rjust(3, " ")
#             dum_x = f"{dummy_coord[0]:.3f}".rjust(7, " ")
#             dum_y = f"{dummy_coord[1]:.3f}".rjust(7, " ")
#             dum_z = f"{dummy_coord[2]:.3f}".rjust(7, " ")
#             dummy_line = (
#                 f"ATOM   {atom_num}  H   DUM X {resnum}   "
#                 f"  {dum_x} {dum_y} {dum_z}  1.00  1.00   "
#                 "        H  " + os.linesep
#                 )
#             fh.write(dummy_line)


# # debug only
# def write_pymol_viz(resdic):
#     """Write PyMol vizualitation."""
#     for k in resdic:
#         reslist = "+".join(map(str, resdic[k]))
#         cmd = f"sele {k}, chain {k} and resid {reslist}"
#         print(cmd)<|MERGE_RESOLUTION|>--- conflicted
+++ resolved
@@ -392,17 +392,12 @@
                 data["lrmsd"] = self.lrmsd_dic[model]
             if model in self.ilrmsd_dic:
                 data["ilrmsd"] = self.ilrmsd_dic[model]
-<<<<<<< HEAD
-
+            if model in self.dockq_dic:
+                data["dockq"] = self.dockq_dic[model]
             # add cluster data
             data["cluster-id"] = model.clt_id
             data["cluster-ranking"] = model.clt_rank
             data["model-cluster-ranking"] = model.clt_model_rank
-
-=======
-            if model in self.dockq_dic:
-                data["dockq"] = self.dockq_dic[model]
->>>>>>> b538cc9e
             # list of dictionaries
             output_l.append(data)
 
