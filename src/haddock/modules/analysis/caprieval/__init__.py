--- conflicted
+++ resolved
@@ -4,14 +4,10 @@
 
 from haddock.gear.config import load as read_config
 from haddock.core.typing import Any, FilePath
-<<<<<<< HEAD
-from haddock.libs.libparallel import Scheduler
 from haddock.modules import BaseHaddockModule, get_module_steps_folders
-=======
-from haddock.modules import BaseHaddockModule
 from haddock.modules import get_engine
 from haddock.modules.analysis import get_analysis_exec_mode
->>>>>>> 5ded133f
+
 from haddock.modules.analysis.caprieval.capri import (
     CAPRI,
     capri_cluster_analysis,
