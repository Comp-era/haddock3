"""Calculate CAPRI metrics for the input models.

By default the following metrics are calculated:

- FNAT (fraction of native contacts), namely the fraction of
    intermolecular contacts in the docked complex that are also
    present in the reference complex.
- IRMSD (interface root mean square deviation), namely the RMSD
    of the interface of the docked complex with respect
    to the reference complex.
- LRMSD (ligand root mean square deviation), namely the RMSD of the
    ligand of the docked complex with respect to the
    reference complex upon superposition of the receptor.
- DOCKQ, a measure of the quality of the docked model obtained
    by combining FNAT, IRMSD and LRMSD (see
    Basu and Wallner 2016,  11 (8), e0161879).
- ILRMSD (interface ligand root mean square deviation), the RMSD of the
    ligand of the docked complex with respect to the reference complex
    upon superposition of the interface of the receptor.

The following files are generated:

- **capri_ss.tsv**: a table with the CAPRI metrics for each model.
- **capri_clt.tsv**: a table with the CAPRI metrics for each cluster of models (if clustering information is available).
"""

from pathlib import Path

<<<<<<< HEAD
from haddock.core.defaults import MODULE_DEFAULT_YAML
from haddock.core.typing import Any, FilePath
from haddock.modules import BaseHaddockModule, get_module_steps_folders
from haddock.modules import get_engine
=======
from haddock.core.typing import Any, FilePath, Union
from haddock.libs.libontology import PDBFile
from haddock.libs.libparallel import Scheduler
from haddock.modules import BaseHaddockModule, get_engine
>>>>>>> 46e14c5a
from haddock.modules.analysis import get_analysis_exec_mode
from haddock.modules.analysis.caprieval.capri import (
    CAPRI,
    capri_cluster_analysis,
    dump_weights,
    extract_data_from_capri_class,
    merge_data,
    rearrange_ss_capri_output,
)


RECIPE_PATH = Path(__file__).resolve().parent
DEFAULT_CONFIG = Path(RECIPE_PATH, MODULE_DEFAULT_YAML)


class HaddockModule(BaseHaddockModule):
    """HADDOCK3 module to calculate the CAPRI metrics."""

    name = RECIPE_PATH.name

    def __init__(
        self,
        order: int,
        path: Path,
        *ignore: Any,
        init_params: FilePath = DEFAULT_CONFIG,
        **everything: Any,
    ) -> None:
        super().__init__(order, path, init_params)

    @classmethod
    def confirm_installation(cls) -> None:
        """Confirm if contact executable is compiled."""
        return

    @staticmethod
    def is_nested(models: list[Union[PDBFile, list[PDBFile]]]) -> bool:
        for model in models:
            if isinstance(model, list):
                return True
        return False

    def _run(self) -> None:
        """Execute module."""
        # Get the models generated in previous step
        if type(self.previous_io) == iter:
            _e = "This module cannot come after one that produced an iterable."
            self.finish_with_error(_e)

        models = self.previous_io.retrieve_models(individualize=True)
        if self.is_nested(models):
            raise ValueError(
                "CAPRI module cannot be executed after modules that produce a nested list of models"
            )

        # dump previously used weights
        dump_weights(self.order)

        # Sort by score to find the "best"
        models.sort()
        best_model = models[0]
        assert isinstance(best_model, PDBFile), "Best model is not a PDBFile"
        best_model_fname = best_model.rel_path

        if self.params["reference_fname"]:
            reference = Path(self.params["reference_fname"])
        else:
            self.log(
                "No reference was given. "
                "Using the structure with the lowest score from previous step"
            )
            reference = best_model_fname

        exec_mode = get_analysis_exec_mode(self.params["mode"])
        Engine = get_engine(exec_mode, self.params)

        less_io = self.params["less_io"] and self.params["mode"] == "local"

        # Each model is a job; this is not the most efficient way
        #  but by assigning each model to an individual job
        #  we can handle scenarios in which the models are hetergoneous
        #  for example during CAPRI scoring
        jobs: list[CAPRI] = []
        for i, model_to_be_evaluated in enumerate(models, start=1):
            if isinstance(
                model_to_be_evaluated, list
            ):  # `models_to_be_evaluated` cannot be a list, `CAPRI` class is expecting a single model
                raise ValueError(
                    "CAPRI module cannot handle a list of `model_to_be_evaluated`"
                )
            jobs.append(
                CAPRI(
                    identificator=str(i),
                    model=model_to_be_evaluated,
                    path=Path("."),
                    reference=reference,
                    params=self.params,
                    less_io=less_io,
                )
            )

        engine = Engine(jobs)
        engine.run()

        if less_io and isinstance(engine, Scheduler):
            jobs = engine.results
            extract_data_from_capri_class(
                capri_objects=jobs,
                output_fname=Path(".", "capri_ss.tsv"),
                sort_key=self.params["sortby"],
                sort_ascending=self.params["sort_ascending"],
            )

        else:
            jobs = merge_data(jobs)

            # Each job created one .tsv, unify them:
            rearrange_ss_capri_output(
                output_name="capri_ss.tsv",
                output_count=len(jobs),
                sort_key=self.params["sortby"],
                sort_ascending=self.params["sort_ascending"],
                path=Path("."),
            )

        capri_cluster_analysis(
            capri_list=jobs,
            model_list=models,  # type: ignore # ignore this here only if we are checking the return type of `retrieve_models` is not nested!!
            output_fname="capri_clt.tsv",
            clt_threshold=self.params["clt_threshold"],
            # output_count=len(capri_jobs),
            sort_key=self.params["sortby"],
            sort_ascending=self.params["sort_ascending"],
            path=Path("."),
        )

        # Send models to the next step,
        #  no operation is done on them
        self.output_models = models  # type: ignore # ignore this here only if we are checking the return type of `retrieve_models` is not nested!!
        self.export_io_models()<|MERGE_RESOLUTION|>--- conflicted
+++ resolved
@@ -26,17 +26,15 @@
 
 from pathlib import Path
 
-<<<<<<< HEAD
 from haddock.core.defaults import MODULE_DEFAULT_YAML
-from haddock.core.typing import Any, FilePath
-from haddock.modules import BaseHaddockModule, get_module_steps_folders
-from haddock.modules import get_engine
-=======
 from haddock.core.typing import Any, FilePath, Union
 from haddock.libs.libontology import PDBFile
 from haddock.libs.libparallel import Scheduler
-from haddock.modules import BaseHaddockModule, get_engine
->>>>>>> 46e14c5a
+from haddock.modules import (
+    BaseHaddockModule,
+    get_engine,
+    get_module_steps_folders,
+    )
 from haddock.modules.analysis import get_analysis_exec_mode
 from haddock.modules.analysis.caprieval.capri import (
     CAPRI,
