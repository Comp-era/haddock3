--- conflicted
+++ resolved
@@ -34,15 +34,9 @@
   type: integer
   min: 1
   max: 9999
-<<<<<<< HEAD
-  title: Minimum cluster population
-  short: Threshold employed to exclude clusters with less than this number of members
-  long: Threshold employed to exclude clusters with less than this number of members. When criterion is maxclust, this value is ignored.
-=======
   title: Clustering population threshold
   short: Threshold employed to exclude clusters with less than this number of members. By default 4.
-  long: Threshold employed to exclude clusters with less than this number of members. By default 4. When criterion is maxclust, this value is ignored.
->>>>>>> 39713462
+  long: Threshold employed to exclude clusters with less than this number of members. By default 4.
   group: analysis
   explevel: easy
 clust_cutoff:
@@ -51,7 +45,6 @@
   min: 1
   max: 9999
   precision: 3
-<<<<<<< HEAD
   title: Clustering cutoff distance
   short: Value of cutoff cophenetic distance. 
   long: Value of cutoff cophenetic distance. When criterion is maxclust, this value is ignored.
@@ -69,10 +62,3 @@
   explevel: easy
 
 
-=======
-  title: Numeric value for clustering
-  short: if criterion is maxclust, the number of desired clusters. if criterion is distance, the value of cutoff cophenetic distance
-  long: if criterion is maxclust, the number of desired clusters. if criterion is distance, the value of cutoff cophenetic distance
-  group: analysis
-  explevel: easy
->>>>>>> 39713462
