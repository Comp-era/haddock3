--- conflicted
+++ resolved
@@ -6,12 +6,8 @@
 from functools import partial
 from pathlib import Path
 
-<<<<<<< HEAD
 from haddock.core.defaults import MODULE_DEFAULT_YAML
-from haddock.core.typing import FilePath, Optional, ParamDict, ParamMap
-=======
 from haddock.core.typing import FilePath, Optional, ParamDict, ParamMap, Union
->>>>>>> 01dbdf12
 from haddock.libs import libpdb
 from haddock.libs.libcns import (
     generate_default_header,
