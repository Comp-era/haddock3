"""CNS Topology creation and management module"""
import logging
import shutil
from pathlib import Path
from haddock.modules import BaseHaddockModule
from haddock.structure import Molecule, make_molecules
from haddock.pdbutil import PDBFactory
from haddock.cns.engine import CNSJob, CNSEngine
from haddock.cns.util import (load_workflow_params, generate_default_header,
                              prepare_output, prepare_single_input)
from haddock.ontology import ModuleIO, Format, PDBFile, TopologyFile
from haddock.error import StepError
from haddock.defaults import TOPOLOGY_PATH

logger = logging.getLogger(__name__)


RECIPE_PATH = Path(__file__).resolve().parent
DEFAULT_CONFIG = Path(RECIPE_PATH, "cns", "defaults.toml")


def generate_topology(input_pdb, step_path, recipe_str, defaults,
                      protonation=None):
    """Generate a HADDOCK topology file from input_pdb"""
    general_param = load_workflow_params(defaults)

    param, top, link, topology_protonation, \
        trans_vec, tensor, scatter, \
        axis, water_box = generate_default_header(protonation)

    abs_path = input_pdb.resolve().parent.absolute()
    output_pdb_filename = abs_path / (f'{input_pdb.stem}_'
                                      f'haddock{input_pdb.suffix}')
    output_psf_filename = abs_path / (f'{input_pdb.stem}_'
                                      f'haddock.{Format.TOPOLOGY}')
    output = prepare_output(output_psf_filename, output_pdb_filename)

    input_str = prepare_single_input(str(input_pdb.resolve().absolute()))

    inp = general_param + param + top + input_str + output + link \
        + topology_protonation + trans_vec + tensor + scatter + axis \
        + water_box + recipe_str

    output_inp_filename = abs_path / f'{input_pdb.stem}.{Format.CNS_INPUT}'
    with open(output_inp_filename, 'w') as output_handler:
        output_handler.write(inp)

    return output_inp_filename


class HaddockModule(BaseHaddockModule):

<<<<<<< HEAD
    def __init__(self, stream, order, path, default_config=DEFAULT_CONFIG):
        self.stream = stream
        cns_script = RECIPE_PATH / "cns" / "generate-topology.cns"
        super().__init__(order, path, cns_script, default_config)
=======
    def __init__(self, order, path):
        recipe_path = Path(__file__).resolve().parent
        cns_script = recipe_path / "cns" / "generate-topology.cns"
        defaults = recipe_path / "cns" / "generate-topology.toml"
        super().__init__(order, path, cns_script, defaults)
>>>>>>> 56249e54

    def run(self, **params):
        logger.info("Running [allatom] module")
        logger.info("Generating topologies")

<<<<<<< HEAD
        super().run(module_information)
=======
        molecules = make_molecules(params['molecules'])
>>>>>>> 56249e54

        # Pool of jobs to be executed by the CNS engine
        jobs = []

        models = []
        for i, molecule in enumerate(molecules):
            logger.info(f"{i + 1} - {molecule.file_name}")

            # Copy the molecule to the step folder
            step_molecule_path = Path(self.path, molecule.file_name.name)
            shutil.copyfile(molecule.file_name, step_molecule_path)

            # Split models
            logger.info(f"Split models if needed for {step_molecule_path}")
            ens = PDBFactory.split_ensemble(step_molecule_path)
            splited_models = sorted(ens)

            # Sanitize the different PDB files
            for model in splited_models:
                logger.info(f"Sanitizing molecule {model.name}")
                models.append(model)
                PDBFactory.sanitize(model, overwrite=True)

                # Prepare generation of topologies jobs
                topology_filename = generate_topology(model,
                                                      self.path,
                                                      self.recipe_str,
                                                      self.defaults)
                logger.info("Topology CNS input created in"
                            f" {topology_filename}")

                # Add new job to the pool
                output_filename = Path(
                    model.resolve().parent,
                    f"{model.stem}.{Format.CNS_OUTPUT}",
                    )

                job = CNSJob(topology_filename,
                             output_filename,
                             cns_folder=self.cns_folder_path)

                jobs.append(job)

        # Run CNS engine
        logger.info(f"Running CNS engine with {len(jobs)} jobs")
        engine = CNSEngine(jobs)
        engine.run()
        logger.info("CNS engine has finished")

        # Check for generated output, fail it not all expected files
        #  are found
        expected = []
        not_found = []
        for model in models:
            model_name = model.stem
            processed_pdb = (self.path / f"{model_name}_haddock.{Format.PDB}")
            if not processed_pdb.is_file():
                not_found.append(processed_pdb.name)
            processed_topology = (self.path /
                                  f"{model_name}_haddock"
                                  f".{Format.TOPOLOGY}")
            if not processed_topology.is_file():
                not_found.append(processed_topology.name)
            topology = TopologyFile(processed_topology,
                                    path=self.path)
            expected.append(topology)
            expected.append(PDBFile(processed_pdb,
                                    topology,
                                    path=self.path))
        if not_found:
            self.finish_with_error("Several files were not generated:"
                                   f" {not_found}")

        # Save module information
        io = ModuleIO()
        for model in models:
            io.add(PDBFile(model))
        io.add(expected, "o")
        io.save(self.path)<|MERGE_RESOLUTION|>--- conflicted
+++ resolved
@@ -50,28 +50,17 @@
 
 class HaddockModule(BaseHaddockModule):
 
-<<<<<<< HEAD
-    def __init__(self, stream, order, path, default_config=DEFAULT_CONFIG):
-        self.stream = stream
+    def __init__(self, order, path, default_config=DEFAULT_CONFIG):
         cns_script = RECIPE_PATH / "cns" / "generate-topology.cns"
         super().__init__(order, path, cns_script, default_config)
-=======
-    def __init__(self, order, path):
-        recipe_path = Path(__file__).resolve().parent
-        cns_script = recipe_path / "cns" / "generate-topology.cns"
-        defaults = recipe_path / "cns" / "generate-topology.toml"
-        super().__init__(order, path, cns_script, defaults)
->>>>>>> 56249e54
 
-    def run(self, **params):
+    def run(self, molecules, **params):
         logger.info("Running [allatom] module")
         logger.info("Generating topologies")
 
-<<<<<<< HEAD
-        super().run(module_information)
-=======
-        molecules = make_molecules(params['molecules'])
->>>>>>> 56249e54
+        super().run(params)
+
+        molecules = make_molecules(molecules)
 
         # Pool of jobs to be executed by the CNS engine
         jobs = []
