"""HADDOCK3 workflow logic"""
import logging
import importlib
import shutil
from pathlib import Path
from haddock.error import HaddockError, StepError
# unused
# from haddock.defaults import MODULE_PATH_NAME, TOPOLOGY_PATH
from haddock.modules import modules_index
from haddock.libs.libutil import zero_fill

logger = logging.getLogger(__name__)


class WorkflowManager:
    """The WorkflowManager reads the workflow and executes them."""
    def __init__(self, workflow_params, start=0):
        self.start = start
        # Create a workflow from a TOML file
        self.recipe = Workflow(workflow_params)

    def run(self):
        """High level workflow composer"""
        for step in self.recipe.steps[self.start:]:
            step.execute()


class Workflow:
    """Represents a set of stages to be executed by HADDOCK"""
    def __init__(self, content):
        order = content['order']
        # Create the list of steps contained in this workflow
        self.steps = []
        for num_stage, stage in enumerate(order):
            try:
                logger.info(f"Reading instructions of [{stage}] step")
                is_substage = (len(stage.split('.')) == 2)
                if is_substage:
                    sub_stage, sub_id = stage.split('.')
                    self.steps.append(Step(sub_stage, num_stage))
                else:
                    self.steps.append(Step(content, stage))
            except StepError as re:
                logger.error(f"Error found while parsing course {stage}")
                raise HaddockError from re


class Step:
    """Represents a Step of the Workflow."""

    def __init__(self, stream, module_name):
        self.stream = stream
        self.module = module_name
<<<<<<< HEAD
        self.order = stream['input']['order']
        self.raw_information = stream['stage'][module_name]
        self.module_index = self.order.index(self.module)
        self.working_path = Path(
            stream['input']['project_dir'],
            zero_fill(self.module_index, digits=2) + "_" + self.module,
            )
=======

        self.order = stream['order']
        self.raw_information = stream['stage'][module_name]
        self.working_path = stream['run_dir'] / module_name
        self.mode = stream['stage'][module_name]['mode']
>>>>>>> 35906d8b

        # ===================================================
        # self.mode = "default"
        # DISCUSSION: mode will change the behaviour of a module,
        #  shall we keep this or enforce that different
        #  behaviours = different modules?
        #
        #  for example:
        #   Module = rigid_body
        #    Mode = with-CM-restraints
        #    Mode = with-random-restraints
        #    Mode = with-ambig-restraints
        #  OR
        #   Module = rigid_body-CM
        #   Module = rigid_body-randair
        #   Module = rigid_body-ambig
        # =====
        # if "module" in self.raw_information and self.raw_information["module"]:
        #     self.mode = self.raw_information["module"]
        # else:
        #     self.mode = "default"
        # ===================================================

    def execute(self):
        if self.working_path.exists():
            logger.warning(f"Found previous run ({self.working_path}),"
                           " removed")
            shutil.rmtree(self.working_path)
        self.working_path.resolve().mkdir(parents=True, exist_ok=False)

        # Import the module given by the mode or default
        module_name = ".".join([
            'haddock',
            'modules',
            modules_index[self.module],
            self.module
            ])
        module_lib = importlib.import_module(module_name)
        step_number = self.order.index(self.module)
        module = module_lib.HaddockModule(stream=self.stream,
                                          order=step_number,
                                          path=self.working_path)
        # Remove mode information as it is already used and won't be mapped
        self.raw_information.pop("mode", None)

        # Run module
        module.run(self.raw_information)<|MERGE_RESOLUTION|>--- conflicted
+++ resolved
@@ -51,21 +51,14 @@
     def __init__(self, stream, module_name):
         self.stream = stream
         self.module = module_name
-<<<<<<< HEAD
-        self.order = stream['input']['order']
+        self.order = stream['order']
         self.raw_information = stream['stage'][module_name]
+        self.mode = stream['stage'][module_name]['mode']
         self.module_index = self.order.index(self.module)
         self.working_path = Path(
             stream['input']['project_dir'],
             zero_fill(self.module_index, digits=2) + "_" + self.module,
             )
-=======
-
-        self.order = stream['order']
-        self.raw_information = stream['stage'][module_name]
-        self.working_path = stream['run_dir'] / module_name
-        self.mode = stream['stage'][module_name]['mode']
->>>>>>> 35906d8b
 
         # ===================================================
         # self.mode = "default"
