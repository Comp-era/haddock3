"""
Library of functions to perform sequence and structural alignments.

Main functions
--------------

* :py:func:`calc_rmsd`
* :py:func:`centroid`
* :py:func:`kabsch`
* :py:func:`load_coords`
* :py:func:`pdb2fastadic`
* :py:func:`get_atoms`
* :py:func:`get_align`
* :py:func:`align_struct`
* :py:func:`align_seq`
* :py:func:`make_range`
* :py:func:`dump_as_izone`
"""
import os
import shlex
import subprocess
from functools import partial
from pathlib import Path

import numpy as np
from Bio import Align
from Bio.Align import substitution_matrices
from Bio.Seq import Seq

from haddock import log
from haddock.core.typing import AtomsDict, FilePath, Literal, NDFloat, Optional
from haddock.libs.libio import pdb_path_exists
from haddock.libs.libontology import PDBFile, PDBPath
from haddock.libs.libpdb import split_by_chain


RES_TO_BE_IGNORED = ["SHA", "WAT"]

PROT_RES = [
    "ALA",
    "ARG",
    "ASN",
    "ASP",
    "CYS",
    "GLN",
    "GLU",
    "GLY",
    "HIS",
    "ILE",
    "LEU",
    "LYS",
    "MET",
    "PHE",
    "PRO",
    "SER",
    "THR",
    "TRP",
    "TYR",
    "VAL",
    ]

DNA_RES = ["DA", "DC", "DT", "DG"]
# Backbone
PROT_ATOMS = ["C", "N", "CA", "O"]
# Side chains
PROT_SIDE_CHAINS_DICT = {
    "ALA": ["C", "N", "CA", "O", "CB"],
    "ARG": ["C", "N", "CA", "O", "CB", "CG", "CD", "NE", "CZ", "NH1", "NH2"],
    "ASN": ["C", "N", "CA", "O", "CB", "CG", "OD1", "ND2"],
    "ASP": ["C", "N", "CA", "O", "CB", "CG", "OD1", "OD2"],
    "CYS": ["C", "N", "CA", "O", "CB", "SG"],
    "GLN": ["C", "N", "CA", "O", "CB", "CG", "CD", "OE1", "NE2"],
    "GLU": ["C", "N", "CA", "O", "CB", "CG", "CD", "OE1", "OE2"],
    "GLY": ["C", "N", "CA", "O"],
    "HIS": ["C", "N", "CA", "O", "CB", "CG", "ND1", "CD2", "CE1", "NE2"],
    "ILE": ["C", "N", "CA", "O", "CB", "CG1", "CG2", "CD1"],
    "LEU": ["C", "N", "CA", "O", "CB", "CG", "CD1", "CD2"],
    "LYS": ["C", "N", "CA", "O", "CB", "CG", "CD", "CE", "NZ"],
    "MET": ["C", "N", "CA", "O", "CB", "CG", "SD", "CE"],
    "PHE": ["C", "N", "CA", "O", "CB", "CG", "CD1", "CD2", "CE1", "CE2", "CZ"],
    "PRO": ["C", "N", "CA", "O", "CB", "CG", "CD"],
    "SER": ["C", "N", "CA", "O", "CB", "OG"],
    "THR": ["C", "N", "CA", "O", "CB", "OG1", "CG2"],
    "TRP": ["C", "N", "CA", "O", "CB", "CG", "CD1", "CD2", "NE1", "CE2", "CE3", "CZ2", "CZ3", "CH2"],  # noqa: E501
    "TYR": ["C", "N", "CA", "O", "CB", "CG", "CD1", "CD2", "CE1", "CE2", "CZ", "OH"],  # noqa: E501
    "VAL": ["C", "N", "CA", "O", "CB", "CG1", "CG2"]
    }

# Bases
DNA_ATOMS = [
    "C5",
    "N9",
    "N2",
    "C8",
    "O2",
    "N4",
    "N7",
    "C7",
    "N1",
    "N6",
    "C2",
    "O4",
    "C6",
    "N3",
    "C4",
    "O6",
    ]

RNA_RES = ["A", "G", "C", "U"]
RNA_ATOMS = ["P", "O5'", "C5'", "C4'", "C3'", "O3'"]

DNA_FULL_DICT = {
    "DA": ["P", "O1P", "O2P", "O5'", "C5'", "C4'", "O4'", "C1'", "N9", "C4",
           "N3", "C2", "N1", "C6", "N6", "C5", "N7", "C8", "C2'", "C3'", "O3'"],  # noqa: E501
    "DG": ["P", "O1P", "O2P", "O5'", "C5'", "C4'", "O4'", "C1'", "N9", "C4",
           "N3", "C2", "N2", "N1", "C6", "O6", "C5", "N7", "C8", "C2'", "C3'", "O3'"],  # noqa: E501
    "DC": ["P", "O1P", "O2P", "O5'", "C5'", "C4'", "O4'", "C1'", "N1", "C6",
           "C2", "O2", "N3", "C4", "N4", "C5", "C2'", "C3'", "O3'"],
    "DT": ["P", "O1P", "O2P", "O5'", "C5'", "C4'", "O4'", "C1'", "N1", "C6",
           "C2", "O2", "N3", "C4", "O4", "C5", "C7", "C2'", "C3'", "O3'"]
    }

RNA_FULL_DICT = {
    "A": ["P", "OP1", "OP2", "O5'", "C5'", "C4'", "O4'", "C3'", "O3'", "C2'",
          "O2'", "C1'", "N9", "C8", "N7", "C5", "C6", "N6", "N1", "C2", "N3", "C4"],  # noqa: E501
    "G": ["P", "OP1", "OP2", "O5'", "C5'", "C4'", "O4'", "C3'", "O3'", "C2'",
          "O2'", "C1'", "N9", "C8", "N7", "C5", "C6", "O6", "N1", "C2", "N2", "N3", "C4"],  # noqa: E501
    "C": ["P", "OP1", "OP2", "O5'", "C5'", "C4'", "O4'", "C3'", "O3'", "C2'",
          "O2'", "C1'", "N9", "C5", "C6", "O6", "N1", "C2", "N2", "N3", "C4", "N4"],  # noqa: E501
    "U": ["P", "OP1", "OP2", "O5'", "C5'", "C4'", "O4'", "C3'", "O3'", "C2'",
          "O2'", "C1'", "N1", "C2", "O2", "N3", "C4", "O4", "C5", "C6"]
    }


class ALIGNError(Exception):
    """Raised when something goes wrong with the ALIGNMENT library."""

    def __init__(self, msg: object = "") -> None:
        self.msg = msg
        super().__init__(self.msg)


def calc_rmsd(V: NDFloat, W: NDFloat) -> float:
    """
    Calculate the RMSD from two vectors.

    Parameters
    ----------
    V : np.array dtype=float, shape=(n_atoms,3)
    W : np.array dtype=float, shape=(n_atoms,3)

    Returns
    -------
    rmsd : float
    """
    diff = np.array(V) - np.array(W)
    N = len(V)
    rmsd = np.sqrt((diff * diff).sum() / N)
    return rmsd


def kabsch(P: NDFloat, Q: NDFloat) -> NDFloat:
    """
    Find the rotation matrix using Kabsch algorithm.

    Parameters
    ----------
    P : np.array dtype=float, shape=(n_atoms,3)
    Q : np.array dtype=float, shape=(n_atoms,3)

    Returns
    -------
    U : np.array dtype=float, shape=(3,3)
    """
    # Covariance matrix
    P = np.array(P)
    Q = np.array(Q)
    C = np.dot(np.transpose(P), Q)
    # use SVD
    V, S, W = np.linalg.svd(C)
    d = (np.linalg.det(V) * np.linalg.det(W)) < 0.0
    if d:
        S[-1] = -S[-1]
        V[:, -1] = -V[:, -1]
    # Create Rotation matrix U
    U = np.dot(V, W)
    return U


def centroid(X: NDFloat) -> NDFloat:
    """
    Get the centroid.

    Parameters
    ----------
    X : np.array dtype=float, shape=(n_atoms,3)

    Returns
    -------
    C : np.array dtype=float, shape=(3,)
    """
    X = np.array(X)
    C = X.mean(axis=0)
    return C


<<<<<<< HEAD
CoordsDict = dict[tuple[str, int, str], NDFloat]

ResDict = dict[str, list[int]]


NumberDict = dict[str, dict[int, int]]


ChainsRange = dict[str, tuple[int, int]]


def load_coords(
        pdb_f: PDBPath,
        atoms: AtomsDict,
        filter_resdic: Optional[ResDict] = None,
        numbering_dic: Optional[NumberDict] = None
        ) -> tuple[CoordsDict, ChainsRange]:
=======
def load_coords(
        pdb_f,
        atoms,
        filter_resdic=None,
        numbering_dic=None,
        model2ref_chain_dict=None
        ):
>>>>>>> 4b38f640
    """
    Load coordinates from PDB.

    Parameters
    ----------
    pdb_f : PDBFile

    atoms : dict
        dictionary of atoms

    filter_resdic : dict
        dictionary of residues to be loaded (one list per chain)

    numbering_dic : dict
        dict of numbering dictionaries (one dictionary per chain)

    Returns
    -------
    coord_dic : dict
        dictionary of coordinates (one per chain)

    chain_ranges: dict
        dictionary of chain ranges
    """
    coord_dic: CoordsDict = {}
    chain_dic: ResDict = {}
    idx = 0
    if isinstance(pdb_f, PDBFile):
        pdb_f = pdb_f.rel_path
    with open(pdb_f, "r") as fh:
        for line in fh.readlines():
            if line.startswith("ATOM"):
                atom_name = line[12:16].strip()
                resname = line[17:20].strip()
                if resname in RES_TO_BE_IGNORED:
                    continue
                if model2ref_chain_dict:
                    chain = model2ref_chain_dict[line[21]]
                else:
                    chain = line[21]
                resnum = int(line[22:26])
                x = float(line[30:38])
                y = float(line[38:46])
                z = float(line[46:54])
                coords = np.asarray([x, y, z])
                if numbering_dic and model2ref_chain_dict:
                    try:
                        resnum = numbering_dic[chain][resnum]
                    except KeyError:
                        # this residue is not matched, and so it should
                        #  not be considered
                        # self.log(
                        #     f"WARNING: {chain}.{resnum}.{atom_name}"
                        #     " was not matched!"
                        #     )
                        continue
                # identifier = f"{chain}.{resnum}.{atom_name}"
                identifier = (chain, resnum, atom_name)
                if atom_name not in atoms[resname]:
                    continue
                if chain not in chain_dic:
                    chain_dic[chain] = []
                if filter_resdic:
                    # Only retrieve coordinates from the filter_resdic
                    if (
                            chain in filter_resdic
                            and resnum in filter_resdic[chain]
                            ):
                        coord_dic[identifier] = coords
                        chain_dic[chain].append(idx)
                        idx += 1
                else:
                    # retrieve everything
                    coord_dic[identifier] = coords
                    chain_dic[chain].append(idx)
                    idx += 1
    chain_ranges: ChainsRange = {}
    for chain, indice in chain_dic.items():
        if not indice:
            # this may happen when filter_resdic is defined on a different set
            # of chains
            raise ALIGNError(f"Chain matching error on {pdb_f}, chain {chain}")
        else:
            min_idx = min(indice)
            max_idx = max(indice)
            chain_ranges[chain] = (min_idx, max_idx)
    return coord_dic, chain_ranges


def get_atoms(pdb: PDBPath, full: bool = False) -> AtomsDict:
    """
    Identify what is the molecule type of each PDB.

    Parameters
    ----------
    pdb : PosixPath or :py:class:`haddock.libs.libontology.PDBFile`
        PDB file to have its atoms identified

    Returns
    -------
    atom_dic : dict
        dictionary of atoms
    """
    atom_dic: AtomsDict = {}
    atom_dic.update((r, PROT_ATOMS) for r in PROT_RES)
    atom_dic.update((r, DNA_ATOMS) for r in DNA_RES)
    atom_dic.update((r, RNA_ATOMS) for r in RNA_RES)
    if full:
        atom_dic.update(PROT_SIDE_CHAINS_DICT)
        atom_dic.update(DNA_FULL_DICT)
        atom_dic.update(RNA_FULL_DICT)

    if isinstance(pdb, PDBFile):
        pdb = pdb.rel_path

    exists, msg = pdb_path_exists(pdb)
    if not exists:
        raise Exception(msg)

    with open(pdb) as fh:
        for line in fh.readlines():
            if line.startswith(("ATOM", "HETATM")):
                resname = line[17:20].strip()
                atom_name = line[12:16].strip()
                element = line[76:78].strip()
                if (
                        resname not in PROT_RES
                        and resname not in DNA_RES
                        and resname not in RNA_RES
                        and resname not in RES_TO_BE_IGNORED
                        ):
                    # its neither DNA/RNA nor protein, use the heavy atoms
                    # WARNING: Atoms that belong to unknown residues must
                    #  be bound to a residue name;
                    #   For example: residue NEP, also contains
                    #  CB and CG atoms, if we do not bind it to the
                    #  residue name, the next functions will include
                    #  CG and CG atoms in the calculations for all
                    #  other residue names
                    if element != "H":
                        if resname not in atom_dic:
                            atom_dic[resname] = []
                        if atom_name not in atom_dic[resname]:
                            atom_dic[resname].append(atom_name)
    return atom_dic


ResCode = Literal["C", "D", "S", "Q", "K", "I", "P", "T", "F", "N", "G", "H",
                  "L", "R", "W", "A", "V", "E", "Y", "M", "A", "G", "C", "T",
                  "X"]
"""
The single letter code of a residue.

Unrecognized residues' code is `X`.
"""


def pdb2fastadic(pdb_f: PDBPath) -> dict[str, dict[int, ResCode]]:
    """
    Write the sequence as a fasta.

    Parameters
    ----------
    pdb_f : PosixPath or :py:class:`haddock.libs.libontology.PDBFile`

    Returns
    -------
    seq_dic : dict
        dict of fasta sequences (one per chain)
    """
    res_codes = dict(
        [
            ("CYS", "C"),
            ("ASP", "D"),
            ("SER", "S"),
            ("GLN", "Q"),
            ("LYS", "K"),
            ("ILE", "I"),
            ("PRO", "P"),
            ("THR", "T"),
            ("PHE", "F"),
            ("ASN", "N"),
            ("GLY", "G"),
            ("HIS", "H"),
            ("LEU", "L"),
            ("ARG", "R"),
            ("TRP", "W"),
            ("ALA", "A"),
            ("VAL", "V"),
            ("GLU", "E"),
            ("TYR", "Y"),
            ("MET", "M"),
            ("DA", "A"),
            ("DG", "G"),
            ("DC", "C"),
            ("DT", "T"),  # 9/8/2023: adding non-standard amino-acids (src/haddock/cns/toppar/protein-allhdg5-4.top) # noqa: E501
            ("ALY", "K"),
            ("ASH", "D"),
            ("CFE", "C"),
            ("CSP", "C"),
            ("CYC", "C"),
            ("CYF", "C"),
            ("CYM", "C"),
            ("DDZ", "A"),
            ("GLH", "E"),
            ("HLY", "P"),
            ("HY3", "P"),
            ("HYP", "P"),
            ("M3L", "K"),
            ("MLY", "K"),
            ("MLZ", "K"),
            ("MSE", "M"),
            ("NEP", "H"),
            ("PNS", "S"),
            ("PTR", "Y"),
            ("SEP", "S"),
            ("TOP", "T"),
            ("TYP", "Y"),
            ("TYS", "Y"),
            ]
        )

    seq_dic: dict[str, dict[int, ResCode]] = {}

    if isinstance(pdb_f, PDBFile):
        pdb_f = pdb_f.rel_path

    with open(pdb_f) as fh:
        for line in fh.readlines():
            if line.startswith("ATOM"):
                res_num = int(line[22:26])
                res_name = line[17:20].strip()
                chain = line[21]
                if res_name in RES_TO_BE_IGNORED:
                    continue
                try:
                    one_letter = res_codes[res_name]
                except KeyError:
                    one_letter = "X"
                if chain not in seq_dic:
                    seq_dic[chain] = {}
                seq_dic[chain][res_num] = one_letter
    return seq_dic


def get_align(method: str,
              lovoalign_exec: FilePath) -> partial[dict[str, dict[int, int]]]:
    """
    Get the alignment function.

    Parameters
    ----------
    method : str
        Available options: ``sequence`` and ``structure``.

    lovoalign_exec : str
        Path to the lovoalign executable.

    Returns
    -------
    align_func : functools.partial
        desired alignment function
    """
    log.debug(f"Using {method} alignment")
    if method == "structure":
        align_func = partial(
            align_strct,
            lovoalign_exec=lovoalign_exec
            )
    elif method == "sequence":
        align_func = partial(align_seq)
    else:
        available_alns = ("sequence", "structure")
        raise ValueError(
            f"Alignment method {method!r} not recognized. "
            f"Available options are {', '.join(available_alns)}"
            )
    return align_func


def align_strct(
        reference: PDBFile,
        model: PDBFile,
        output_path: FilePath,
        lovoalign_exec: Optional[FilePath] = None
        ) -> dict[str, dict[int, int]]:
    """
    Structuraly align and get numbering relationship.

    Parameters
    ----------
    reference : :py:class:`haddock.libs.libontology.PDBFile`

    model : :py:class:`haddock.libs.libontology.PDBFile`

    output_path : Path

    lovoalign_exec : Path
        lovoalign executable

    Returns
    -------
    numbering_dic : dict
        dict of numbering dictionaries (one dictionary per chain)
    """
    if lovoalign_exec is None:
        log.error(
            "Structural alignment needs LovoAlign "
            "get it at github.com/m3g/lovoalign"
            )
        raise ALIGNError("Path to LovoAlign executable required.")

    if not lovoalign_exec:
        raise ALIGNError("lovoalign_exec parameter not defined ")

    if not os.access(lovoalign_exec, os.X_OK):
        raise ALIGNError(f"{lovoalign_exec!r} for LovoAlign is not executable")

    numbering_dic: dict[str, dict[int, int]] = {}
    protein_a_dic = {
        e.stem.split("_")[-1]: e for e in split_by_chain(reference.rel_path)
        }
    protein_b_dic = {
        e.stem.split("_")[-1]: e for e in split_by_chain(model.rel_path)
        }

    # check if chain ids match
    if protein_a_dic.keys() != protein_b_dic.keys():
        # TODO: Make this a clearer raise
        return numbering_dic

    for chain in protein_a_dic.keys():
        pa_seqdic = pdb2fastadic(protein_a_dic[chain])
        pb_seqdic = pdb2fastadic(protein_b_dic[chain])
        # logging.debug(f"Structurally aligning chain {chain}")
        numbering_dic[chain] = {}
        cmd = (
            f"{lovoalign_exec} -p1 {protein_a_dic[chain]} "
            f"-p2 {protein_b_dic[chain]} "
            f"-c1 {chain} -c2 {chain}"
            )

        # logging.debug(f"Command is: {cmd}")
        p = subprocess.run(shlex.split(cmd), capture_output=True, text=True)
        lovoalign_out = p.stdout.split(os.linesep)

        # we don"t need the splitted proteins anymore
        protein_a_dic[chain].unlink()
        protein_b_dic[chain].unlink()

        # find out where the alignment starts and ends
        alignment_pass = True
        for i, line in enumerate(lovoalign_out):
            if "SEQUENCE ALIGNMENT" in line:
                # there are 2 extra white lines after this header
                alignment_start_index = i + 2
            elif "FINAL" in line:
                # there are 2 extra white lines after this header
                alignment_end_index = i - 2
            elif "ERROR" in line:
                failed_pdb = line.split()[-1]
                _msg = (
                    f"LovoAlign could not read {failed_pdb} " "is it a ligand?"
                    )
                log.warning(_msg)
                alignment_pass = False

                for elem in [k for k in pa_seqdic[chain]]:
                    numbering_dic[chain][elem] = elem

        if not alignment_pass:
            # This alignment failed, move on to the next
            log.warning(
                f"Skipping alignment of chain {chain}, "
                "used sequential matching"
                )
            continue

        aln_l = lovoalign_out[alignment_start_index:alignment_end_index]

        # dump this alignment to a file
        aln_fname = Path(output_path, f"lovoalign_{chain}.aln")
        log.debug(f"Writing alignment to {aln_fname.name}")
        with open(aln_fname, "w") as fh:
            fh.write(os.linesep.join(aln_l))

        # remove the line between the alignment segments
        alignment = [aln_l[i: i + 3][:2] for i in range(0, len(aln_l), 3)]
        # 100% (5 identical nucleotides / min(length(A),length(B))).
        len_seq_a = len(pa_seqdic[chain])
        len_seq_b = len(pb_seqdic[chain])
        identity = (
            (len_seq_a - sum([e[0].count("-") for e in alignment]))
            / min(len_seq_a, len_seq_b)
            * 100
            )

        if identity <= 40.0:
            log.warning(
                f"\"Structural\" identity of chain {chain} is {identity:.2f}%,"
                " please check the results carefully"
                )
        else:
            log.info(
                f"\"Structural\" identity of chain {chain} is {identity:.2f}%"
                )

        # logging.debug("Reading alignment and matching numbering")
        for element in alignment:
            line_a, line_b = element

            resnum_a, seq_a, _ = line_a.split()
            resnum_b, seq_b, _ = line_b.split()

            resnum_a = int(resnum_a) - 1
            resnum_b = int(resnum_b) - 1

            for resname_a, resname_b in zip(seq_a, seq_b):
                if resname_a != "-":
                    resnum_a += 1

                if resname_b != "-":
                    resnum_b += 1

                if resname_a != "-" and resname_b != "-":
                    numbering_dic[chain][resnum_b] = resnum_a

    izone_fname = Path(output_path, "lovoalign.izone")
    log.debug(f"Saving .izone to {izone_fname.name}")
    dump_as_izone(izone_fname, numbering_dic)

    return numbering_dic


<<<<<<< HEAD
def align_seq(reference: PDBPath, model: PDBPath,
              output_path: FilePath) -> dict[str, dict[int, int]]:
=======
def write_alignment(top_aln, output_path, ref_ch):
>>>>>>> 4b38f640
    """
    Write the alignment to a file.

    Parameters
    ----------
    top_aln : Bio.Align.PairwiseAlignments
        alignment object
    
    ref_ch : str
        reference chain
    """
    aln_fname = Path(output_path, f"blosum62_{ref_ch}.aln")
    log.debug(f"Writing alignment to {aln_fname.name}")
    with open(aln_fname, "w") as fh:
        fh.write(str(top_aln))
    return aln_fname


def sequence_alignment(seq_ref, seq_model):
    """
    Perform a sequence alignment.

    Parameters
    ----------
    seq_ref : str
        reference sequence
    
    seq_model : str
        model sequence
    
    Returns
    -------
    identity : float
        sequence identity
    
    top_aln : Bio.Align.PairwiseAlignments
        alignment object
    
    aln_ref_seg : tuple
        aligned reference segment
    
    aln_mod_seg : tuple
        aligned model segment
    """
<<<<<<< HEAD
    seqdic_ref = pdb2fastadic(reference)
    seqdic_model = pdb2fastadic(model)

    if seqdic_ref.keys() != seqdic_model.keys():
        # TODO: Implement chain-matching here
        return False

    align_dic: dict[str, dict[int, int]] = {}
    for ref_chain, model_chain in zip(seqdic_ref, seqdic_model):

        if ref_chain != model_chain:
            raise AlignError(
                f"Chain mismatch: {ref_chain} != {model_chain}"
                )

        align_dic[ref_chain] = {}

        seq_ref = Seq("".join(seqdic_ref[ref_chain].values()))
        seq_model = Seq("".join(seqdic_model[model_chain].values()))

        aligner = Align.PairwiseAligner()
        aligner.substitution_matrix = substitution_matrices.load("BLOSUM62")
        alns = aligner.align(seq_ref, seq_model)
        top_aln = alns[0]

        aln_fname = Path(output_path, f"blosum62_{ref_chain}.aln")
        log.debug(f"Writing alignment to {aln_fname.name}")
        with open(aln_fname, "w") as fh:
            fh.write(str(top_aln))
        aligned_ref_segment, aligned_model_segment = top_aln.aligned

        # this should always be true
        assert len(aligned_ref_segment) == len(aligned_model_segment)

        identity = (
            str(top_aln).count("|") / float(min(len(seq_ref), len(seq_model)))
            ) * 100
=======
    aligner = Align.PairwiseAligner()
    aligner.substitution_matrix = substitution_matrices.load("BLOSUM62")
    alns = aligner.align(seq_ref, seq_model)
    top_aln = alns[0]

    aln_denom = min(len(seq_ref), len(seq_model))
    identity = (str(top_aln).count("|") / float(aln_denom)) * 100
    
    aln_ref_seg, aln_mod_seg = top_aln.aligned
    # check alignment length
    len_ref = len(aln_ref_seg)
    len_mod = len(aln_mod_seg)
    if len_ref != len_mod:
        raise ALIGNError(
            f"Alignment length mismatch ({len_ref} != {len_mod})"
            )
>>>>>>> 4b38f640

    return identity, top_aln, aln_ref_seg, aln_mod_seg


class SeqAlign:
    """SeqAlign class."""

    def __init__(
            self,
            ):
        """Initialize the class."""
        self.align_dic = {}  # the alignment dictionary, important for CAPRI
        self.model2ref_chain_dict = {}  # model to reference chain dictionary
        self.ref2model_chain_dict = {}  # reference to model chain dictionary
        self.seqdic_ref = None  # reference sequence dictionary
        self.seqdic_model = None  # model sequence dictionary
        self.seqs_ref = {}  # reference sequences
        self.seqs_model = {}  # model sequences
        self.identities = []  # list of identity values
        self.aln_model_segs = []  # list of aligned model segments
        self.aln_ref_segs = []  # list of aligned reference segments
        self.top_alns = []  # list of alignment objects

    def postprocess_alignment(
            self,
            ref_ch,
            mod_ch,
            align_id
            ):
        """
        Postprocess the alignment.

        Parameters
        ----------
        ref_ch : str
            reference chain
        
        mod_ch : str
            model chain
        
        align_id : int
            alignment id (index of the alignment)
        """
        self.align_dic[ref_ch] = {}
        if not any(e for e in self.top_alns[align_id].aligned):
            # No alignment!
            log.warning(
                f"No alignment for chain {ref_ch} is it protein/dna-rna? "
                "Matching sequentially"
                )
            if all(
                    "X" in s for s in self.seqs_ref[ref_ch]) and all(
                    "X" in s for s in self.seqs_model[mod_ch]):
                # this sequence contains only ligands, do it manually
                if len(self.seqs_ref[ref_ch]) != len(self.seqs_model[mod_ch]):
                    # we cannot handle this
<<<<<<< HEAD
                    raise AlignError(f"Cannot align chain {model_chain}")
=======
                    # FIXME: This should raise a proper exception instead
                    raise f"Cannot align chain {mod_ch}"  # noqa: B016
>>>>>>> 4b38f640
                for ref_res, model_res in zip(
                        self.seqdic_ref[ref_ch],
                        self.seqdic_model[mod_ch]):
                    self.align_dic[ref_ch].update({model_res: ref_res})
        else:
            identity = self.identities[align_id]
            if identity <= 40.0:
                # Identity is very low
                log.warning(
                    f"Sequence identity of chain {ref_ch} is "
                    f"{identity:.2f}%, please check the results carefully")
            else:
                log.debug(
                    f"Sequence identity between chain {ref_ch} "
                    f" of reference and {mod_ch} of model is "
                    f"{identity:.2f}%")
            for ref_segment, model_segment in zip(
                    self.aln_ref_segs[align_id], self.aln_model_segs[align_id]):
                start_ref_segment, end_ref_segment = ref_segment
                start_model_segment, end_model_segment = model_segment
                reslist_ref = list(self.seqdic_ref[ref_ch].keys())[
                    start_ref_segment:end_ref_segment]
                reslist_model = list(self.seqdic_model[mod_ch].keys())[
                    start_model_segment:end_model_segment]
                for _ref_res, _model_res in zip(reslist_ref, reslist_model):
                    self.align_dic[ref_ch].update({_model_res: _ref_res})
    

def align_seq(reference, model, output_path):
    """
    Sequence align and get the numbering relationship.

    Parameters
    ----------
    reference : PosixPath or :py:class:`haddock.libs.libontology.PDBFile`

    model : PosixPath or :py:class:`haddock.libs.libontology.PDBFile`

    output_path : Path

    Returns
    -------
    align_dic : dict
        dictionary of sequence alignments (one per chain)
    """
    # print(f"running align_seq on {reference} and {model}")
    SeqAln = SeqAlign()
    SeqAln.seqdic_ref = pdb2fastadic(reference)
    SeqAln.seqdic_model = pdb2fastadic(model)
    
    # assign sequences
    for ref_ch in SeqAln.seqdic_ref.keys():
        ref_seq = Seq("".join(SeqAln.seqdic_ref[ref_ch].values()))
        SeqAln.seqs_ref[ref_ch] = ref_seq
    for mod_ch in SeqAln.seqdic_model.keys():
        mod_seq = Seq("".join(SeqAln.seqdic_model[mod_ch].values()))
        SeqAln.seqs_model[mod_ch] = mod_seq
    
    # check if chain ids match
    if SeqAln.seqdic_ref.keys() != SeqAln.seqdic_model.keys():
        # they do not match, we need to do chain matching
        n_partners = min(
            len(SeqAln.seqdic_ref.keys()),
            len(SeqAln.seqdic_model.keys())
            )

        # unique combinations of chains
        combs = []
        for ref_key in SeqAln.seqdic_ref.keys():
            for mod_key in SeqAln.seqdic_model.keys():
                combs.append((ref_key, mod_key))
        identities = []
        aln_model_segs = []
        aln_ref_segs = []
        top_alns = []
        # loop over combinations
        for ref_ch, mod_ch in combs:
            # align
            identity, top_aln, aln_ref_seg, aln_mod_seg = sequence_alignment(
                SeqAln.seqs_ref[ref_ch],
                SeqAln.seqs_model[mod_ch]
                )
            # append values to lists
            identities.append(identity)
            aln_model_segs.append(aln_mod_seg)
            aln_ref_segs.append(aln_ref_seg)
            top_alns.append(top_aln)
        # chain matching
        matches = 0  # counter for matched chains
        while matches < n_partners:
            # get the best alignment
            max_identity = max(identities)
            max_idx = identities.index(max_identity)
            # assigning chains
            ref_ch, mod_ch = combs[max_idx]
            SeqAln.model2ref_chain_dict[mod_ch] = ref_ch
            SeqAln.ref2model_chain_dict[ref_ch] = mod_ch
            SeqAln.aln_ref_segs.append(aln_ref_segs[max_idx])
            SeqAln.aln_model_segs.append(aln_model_segs[max_idx])
            SeqAln.identities.append(identities[max_idx])
            SeqAln.top_alns.append(top_alns[max_idx])
            
            # writing the alignment
            write_alignment(top_alns[max_idx], output_path, ref_ch)

            # postprocess alignment
            SeqAln.postprocess_alignment(ref_ch, mod_ch, matches)
            # update identities to avoid double matches
            identities = [
                identities[n]
                if combs[n][0] != ref_ch and combs[n][1] != mod_ch
                else -1 for n in range(len(combs))
                ]
            matches += 1
        log.info(f"model2ref chain matching is {SeqAln.model2ref_chain_dict}")
    else:
        # chains do match. no need to do chain matching
        matches = 0
        for ref_ch, mod_ch in zip(SeqAln.seqdic_ref, SeqAln.seqdic_model):
            
            SeqAln.model2ref_chain_dict[mod_ch] = ref_ch
            SeqAln.ref2model_chain_dict[ref_ch] = mod_ch
            if ref_ch != mod_ch:
                raise ALIGNError(
                    f"Chain mismatch: {ref_ch} != {mod_ch}"
                    )
            # extract sequences
            seq_ref = SeqAln.seqs_ref[ref_ch]
            seq_model = SeqAln.seqs_model[mod_ch]
            # sequence alignment
            identity, top_aln, aln_ref_seg, aln_mod_seg = sequence_alignment(
                seq_ref,
                seq_model
                )
            # update quantities
            SeqAln.identities.append(identity)
            SeqAln.aln_model_segs.append(aln_mod_seg)
            SeqAln.aln_ref_segs.append(aln_ref_seg)
            SeqAln.top_alns.append(top_aln)
            # write alignment
            write_alignment(top_aln, output_path, ref_ch)
            # postprocess alignment
            SeqAln.postprocess_alignment(ref_ch, mod_ch, matches)
            matches += 1
    # dump the .izone file
    izone_fname = Path(output_path, "blosum62.izone")
    log.debug(f"Saving .izone to {izone_fname.name}")
    dump_as_izone(izone_fname, SeqAln.align_dic, SeqAln.ref2model_chain_dict)

    return SeqAln.align_dic, SeqAln.model2ref_chain_dict


def make_range(
        chain_range_dic: dict[str, list[int]]) -> dict[str, tuple[int, int]]:
    """
    Expand a chain dictionary into ranges.

    Parameters
    ----------
    chain_range_dic : dict
        dictionary of chain indexes (one list per chain)

    Returns
    -------
    chain_ranges : dict
        dictionary of chain ranges (one tuple per chain)
    """
    chain_ranges: dict[str, tuple[int, int]] = {}
    for chain in chain_range_dic:
        min_idx = min(chain_range_dic[chain])
        max_idx = max(chain_range_dic[chain])
        chain_ranges[chain] = (min_idx, max_idx)
    return chain_ranges


<<<<<<< HEAD
def dump_as_izone(fname: FilePath,
                  numbering_dic: dict[str, dict[int, int]]) -> None:
=======
def dump_as_izone(fname, numbering_dic, model2ref_chain_dict=None):
>>>>>>> 4b38f640
    """
    Dump the numbering dictionary as .izone.

    Parameters
    ----------
    fname : str
        output filename

    numbering_dic : dict
        dict of numbering dictionaries (one dictionary per chain)
    """
    # FIXME: Collapse the izones so its faster to load in profit
    with open(fname, "w") as fh:
        for chain in numbering_dic:
            for bound_res in numbering_dic[chain]:
                unbound_res = numbering_dic[chain][bound_res]
                unb_chain = chain
                if model2ref_chain_dict:
                    unb_chain = model2ref_chain_dict[chain]
                #
                izone_str = (
                    "ZONE "
                    f"{chain}{bound_res}:{unb_chain}{unbound_res}"
                    f"{os.linesep}"
                    )
<<<<<<< HEAD
                fh.write(izone_str)


class AlignError(Exception):
    """Raised when something goes wrong with the Alignment library."""

    def __init__(self, msg: object = "") -> None:
        self.msg = msg
        super().__init__(self.msg)
=======
                fh.write(izone_str)
>>>>>>> 4b38f640
<|MERGE_RESOLUTION|>--- conflicted
+++ resolved
@@ -57,7 +57,7 @@
     "TRP",
     "TYR",
     "VAL",
-    ]
+]
 
 DNA_RES = ["DA", "DC", "DT", "DG"]
 # Backbone
@@ -81,10 +81,38 @@
     "PRO": ["C", "N", "CA", "O", "CB", "CG", "CD"],
     "SER": ["C", "N", "CA", "O", "CB", "OG"],
     "THR": ["C", "N", "CA", "O", "CB", "OG1", "CG2"],
-    "TRP": ["C", "N", "CA", "O", "CB", "CG", "CD1", "CD2", "NE1", "CE2", "CE3", "CZ2", "CZ3", "CH2"],  # noqa: E501
-    "TYR": ["C", "N", "CA", "O", "CB", "CG", "CD1", "CD2", "CE1", "CE2", "CZ", "OH"],  # noqa: E501
-    "VAL": ["C", "N", "CA", "O", "CB", "CG1", "CG2"]
-    }
+    "TRP": [
+        "C",
+        "N",
+        "CA",
+        "O",
+        "CB",
+        "CG",
+        "CD1",
+        "CD2",
+        "NE1",
+        "CE2",
+        "CE3",
+        "CZ2",
+        "CZ3",
+        "CH2",
+    ],  # noqa: E501
+    "TYR": [
+        "C",
+        "N",
+        "CA",
+        "O",
+        "CB",
+        "CG",
+        "CD1",
+        "CD2",
+        "CE1",
+        "CE2",
+        "CZ",
+        "OH",
+    ],  # noqa: E501
+    "VAL": ["C", "N", "CA", "O", "CB", "CG1", "CG2"],
+}
 
 # Bases
 DNA_ATOMS = [
@@ -104,32 +132,201 @@
     "N3",
     "C4",
     "O6",
-    ]
+]
 
 RNA_RES = ["A", "G", "C", "U"]
 RNA_ATOMS = ["P", "O5'", "C5'", "C4'", "C3'", "O3'"]
 
 DNA_FULL_DICT = {
-    "DA": ["P", "O1P", "O2P", "O5'", "C5'", "C4'", "O4'", "C1'", "N9", "C4",
-           "N3", "C2", "N1", "C6", "N6", "C5", "N7", "C8", "C2'", "C3'", "O3'"],  # noqa: E501
-    "DG": ["P", "O1P", "O2P", "O5'", "C5'", "C4'", "O4'", "C1'", "N9", "C4",
-           "N3", "C2", "N2", "N1", "C6", "O6", "C5", "N7", "C8", "C2'", "C3'", "O3'"],  # noqa: E501
-    "DC": ["P", "O1P", "O2P", "O5'", "C5'", "C4'", "O4'", "C1'", "N1", "C6",
-           "C2", "O2", "N3", "C4", "N4", "C5", "C2'", "C3'", "O3'"],
-    "DT": ["P", "O1P", "O2P", "O5'", "C5'", "C4'", "O4'", "C1'", "N1", "C6",
-           "C2", "O2", "N3", "C4", "O4", "C5", "C7", "C2'", "C3'", "O3'"]
-    }
+    "DA": [
+        "P",
+        "O1P",
+        "O2P",
+        "O5'",
+        "C5'",
+        "C4'",
+        "O4'",
+        "C1'",
+        "N9",
+        "C4",
+        "N3",
+        "C2",
+        "N1",
+        "C6",
+        "N6",
+        "C5",
+        "N7",
+        "C8",
+        "C2'",
+        "C3'",
+        "O3'",
+    ],  # noqa: E501
+    "DG": [
+        "P",
+        "O1P",
+        "O2P",
+        "O5'",
+        "C5'",
+        "C4'",
+        "O4'",
+        "C1'",
+        "N9",
+        "C4",
+        "N3",
+        "C2",
+        "N2",
+        "N1",
+        "C6",
+        "O6",
+        "C5",
+        "N7",
+        "C8",
+        "C2'",
+        "C3'",
+        "O3'",
+    ],  # noqa: E501
+    "DC": [
+        "P",
+        "O1P",
+        "O2P",
+        "O5'",
+        "C5'",
+        "C4'",
+        "O4'",
+        "C1'",
+        "N1",
+        "C6",
+        "C2",
+        "O2",
+        "N3",
+        "C4",
+        "N4",
+        "C5",
+        "C2'",
+        "C3'",
+        "O3'",
+    ],
+    "DT": [
+        "P",
+        "O1P",
+        "O2P",
+        "O5'",
+        "C5'",
+        "C4'",
+        "O4'",
+        "C1'",
+        "N1",
+        "C6",
+        "C2",
+        "O2",
+        "N3",
+        "C4",
+        "O4",
+        "C5",
+        "C7",
+        "C2'",
+        "C3'",
+        "O3'",
+    ],
+}
 
 RNA_FULL_DICT = {
-    "A": ["P", "OP1", "OP2", "O5'", "C5'", "C4'", "O4'", "C3'", "O3'", "C2'",
-          "O2'", "C1'", "N9", "C8", "N7", "C5", "C6", "N6", "N1", "C2", "N3", "C4"],  # noqa: E501
-    "G": ["P", "OP1", "OP2", "O5'", "C5'", "C4'", "O4'", "C3'", "O3'", "C2'",
-          "O2'", "C1'", "N9", "C8", "N7", "C5", "C6", "O6", "N1", "C2", "N2", "N3", "C4"],  # noqa: E501
-    "C": ["P", "OP1", "OP2", "O5'", "C5'", "C4'", "O4'", "C3'", "O3'", "C2'",
-          "O2'", "C1'", "N9", "C5", "C6", "O6", "N1", "C2", "N2", "N3", "C4", "N4"],  # noqa: E501
-    "U": ["P", "OP1", "OP2", "O5'", "C5'", "C4'", "O4'", "C3'", "O3'", "C2'",
-          "O2'", "C1'", "N1", "C2", "O2", "N3", "C4", "O4", "C5", "C6"]
-    }
+    "A": [
+        "P",
+        "OP1",
+        "OP2",
+        "O5'",
+        "C5'",
+        "C4'",
+        "O4'",
+        "C3'",
+        "O3'",
+        "C2'",
+        "O2'",
+        "C1'",
+        "N9",
+        "C8",
+        "N7",
+        "C5",
+        "C6",
+        "N6",
+        "N1",
+        "C2",
+        "N3",
+        "C4",
+    ],  # noqa: E501
+    "G": [
+        "P",
+        "OP1",
+        "OP2",
+        "O5'",
+        "C5'",
+        "C4'",
+        "O4'",
+        "C3'",
+        "O3'",
+        "C2'",
+        "O2'",
+        "C1'",
+        "N9",
+        "C8",
+        "N7",
+        "C5",
+        "C6",
+        "O6",
+        "N1",
+        "C2",
+        "N2",
+        "N3",
+        "C4",
+    ],  # noqa: E501
+    "C": [
+        "P",
+        "OP1",
+        "OP2",
+        "O5'",
+        "C5'",
+        "C4'",
+        "O4'",
+        "C3'",
+        "O3'",
+        "C2'",
+        "O2'",
+        "C1'",
+        "N9",
+        "C5",
+        "C6",
+        "O6",
+        "N1",
+        "C2",
+        "N2",
+        "N3",
+        "C4",
+        "N4",
+    ],  # noqa: E501
+    "U": [
+        "P",
+        "OP1",
+        "OP2",
+        "O5'",
+        "C5'",
+        "C4'",
+        "O4'",
+        "C3'",
+        "O3'",
+        "C2'",
+        "O2'",
+        "C1'",
+        "N1",
+        "C2",
+        "O2",
+        "N3",
+        "C4",
+        "O4",
+        "C5",
+        "C6",
+    ],
+}
 
 
 class ALIGNError(Exception):
@@ -204,33 +401,9 @@
     return C
 
 
-<<<<<<< HEAD
-CoordsDict = dict[tuple[str, int, str], NDFloat]
-
-ResDict = dict[str, list[int]]
-
-
-NumberDict = dict[str, dict[int, int]]
-
-
-ChainsRange = dict[str, tuple[int, int]]
-
-
 def load_coords(
-        pdb_f: PDBPath,
-        atoms: AtomsDict,
-        filter_resdic: Optional[ResDict] = None,
-        numbering_dic: Optional[NumberDict] = None
-        ) -> tuple[CoordsDict, ChainsRange]:
-=======
-def load_coords(
-        pdb_f,
-        atoms,
-        filter_resdic=None,
-        numbering_dic=None,
-        model2ref_chain_dict=None
-        ):
->>>>>>> 4b38f640
+    pdb_f, atoms, filter_resdic=None, numbering_dic=None, model2ref_chain_dict=None
+):
     """
     Load coordinates from PDB.
 
@@ -295,10 +468,7 @@
                     chain_dic[chain] = []
                 if filter_resdic:
                     # Only retrieve coordinates from the filter_resdic
-                    if (
-                            chain in filter_resdic
-                            and resnum in filter_resdic[chain]
-                            ):
+                    if chain in filter_resdic and resnum in filter_resdic[chain]:
                         coord_dic[identifier] = coords
                         chain_dic[chain].append(idx)
                         idx += 1
@@ -357,11 +527,11 @@
                 atom_name = line[12:16].strip()
                 element = line[76:78].strip()
                 if (
-                        resname not in PROT_RES
-                        and resname not in DNA_RES
-                        and resname not in RNA_RES
-                        and resname not in RES_TO_BE_IGNORED
-                        ):
+                    resname not in PROT_RES
+                    and resname not in DNA_RES
+                    and resname not in RNA_RES
+                    and resname not in RES_TO_BE_IGNORED
+                ):
                     # its neither DNA/RNA nor protein, use the heavy atoms
                     # WARNING: Atoms that belong to unknown residues must
                     #  be bound to a residue name;
@@ -378,9 +548,33 @@
     return atom_dic
 
 
-ResCode = Literal["C", "D", "S", "Q", "K", "I", "P", "T", "F", "N", "G", "H",
-                  "L", "R", "W", "A", "V", "E", "Y", "M", "A", "G", "C", "T",
-                  "X"]
+ResCode = Literal[
+    "C",
+    "D",
+    "S",
+    "Q",
+    "K",
+    "I",
+    "P",
+    "T",
+    "F",
+    "N",
+    "G",
+    "H",
+    "L",
+    "R",
+    "W",
+    "A",
+    "V",
+    "E",
+    "Y",
+    "M",
+    "A",
+    "G",
+    "C",
+    "T",
+    "X",
+]
 """
 The single letter code of a residue.
 
@@ -426,7 +620,10 @@
             ("DA", "A"),
             ("DG", "G"),
             ("DC", "C"),
-            ("DT", "T"),  # 9/8/2023: adding non-standard amino-acids (src/haddock/cns/toppar/protein-allhdg5-4.top) # noqa: E501
+            (
+                "DT",
+                "T",
+            ),  # 9/8/2023: adding non-standard amino-acids (src/haddock/cns/toppar/protein-allhdg5-4.top) # noqa: E501
             ("ALY", "K"),
             ("ASH", "D"),
             ("CFE", "C"),
@@ -450,8 +647,8 @@
             ("TOP", "T"),
             ("TYP", "Y"),
             ("TYS", "Y"),
-            ]
-        )
+        ]
+    )
 
     seq_dic: dict[str, dict[int, ResCode]] = {}
 
@@ -476,8 +673,9 @@
     return seq_dic
 
 
-def get_align(method: str,
-              lovoalign_exec: FilePath) -> partial[dict[str, dict[int, int]]]:
+def get_align(
+    method: str, lovoalign_exec: FilePath
+) -> partial[dict[str, dict[int, int]]]:
     """
     Get the alignment function.
 
@@ -496,10 +694,7 @@
     """
     log.debug(f"Using {method} alignment")
     if method == "structure":
-        align_func = partial(
-            align_strct,
-            lovoalign_exec=lovoalign_exec
-            )
+        align_func = partial(align_strct, lovoalign_exec=lovoalign_exec)
     elif method == "sequence":
         align_func = partial(align_seq)
     else:
@@ -507,16 +702,16 @@
         raise ValueError(
             f"Alignment method {method!r} not recognized. "
             f"Available options are {', '.join(available_alns)}"
-            )
+        )
     return align_func
 
 
 def align_strct(
-        reference: PDBFile,
-        model: PDBFile,
-        output_path: FilePath,
-        lovoalign_exec: Optional[FilePath] = None
-        ) -> dict[str, dict[int, int]]:
+    reference: PDBFile,
+    model: PDBFile,
+    output_path: FilePath,
+    lovoalign_exec: Optional[FilePath] = None,
+) -> dict[str, dict[int, int]]:
     """
     Structuraly align and get numbering relationship.
 
@@ -538,9 +733,8 @@
     """
     if lovoalign_exec is None:
         log.error(
-            "Structural alignment needs LovoAlign "
-            "get it at github.com/m3g/lovoalign"
-            )
+            "Structural alignment needs LovoAlign " "get it at github.com/m3g/lovoalign"
+        )
         raise ALIGNError("Path to LovoAlign executable required.")
 
     if not lovoalign_exec:
@@ -552,10 +746,8 @@
     numbering_dic: dict[str, dict[int, int]] = {}
     protein_a_dic = {
         e.stem.split("_")[-1]: e for e in split_by_chain(reference.rel_path)
-        }
-    protein_b_dic = {
-        e.stem.split("_")[-1]: e for e in split_by_chain(model.rel_path)
-        }
+    }
+    protein_b_dic = {e.stem.split("_")[-1]: e for e in split_by_chain(model.rel_path)}
 
     # check if chain ids match
     if protein_a_dic.keys() != protein_b_dic.keys():
@@ -571,7 +763,7 @@
             f"{lovoalign_exec} -p1 {protein_a_dic[chain]} "
             f"-p2 {protein_b_dic[chain]} "
             f"-c1 {chain} -c2 {chain}"
-            )
+        )
 
         # logging.debug(f"Command is: {cmd}")
         p = subprocess.run(shlex.split(cmd), capture_output=True, text=True)
@@ -592,9 +784,7 @@
                 alignment_end_index = i - 2
             elif "ERROR" in line:
                 failed_pdb = line.split()[-1]
-                _msg = (
-                    f"LovoAlign could not read {failed_pdb} " "is it a ligand?"
-                    )
+                _msg = f"LovoAlign could not read {failed_pdb} " "is it a ligand?"
                 log.warning(_msg)
                 alignment_pass = False
 
@@ -604,9 +794,8 @@
         if not alignment_pass:
             # This alignment failed, move on to the next
             log.warning(
-                f"Skipping alignment of chain {chain}, "
-                "used sequential matching"
-                )
+                f"Skipping alignment of chain {chain}, " "used sequential matching"
+            )
             continue
 
         aln_l = lovoalign_out[alignment_start_index:alignment_end_index]
@@ -618,7 +807,7 @@
             fh.write(os.linesep.join(aln_l))
 
         # remove the line between the alignment segments
-        alignment = [aln_l[i: i + 3][:2] for i in range(0, len(aln_l), 3)]
+        alignment = [aln_l[i : i + 3][:2] for i in range(0, len(aln_l), 3)]
         # 100% (5 identical nucleotides / min(length(A),length(B))).
         len_seq_a = len(pa_seqdic[chain])
         len_seq_b = len(pb_seqdic[chain])
@@ -626,17 +815,15 @@
             (len_seq_a - sum([e[0].count("-") for e in alignment]))
             / min(len_seq_a, len_seq_b)
             * 100
-            )
+        )
 
         if identity <= 40.0:
             log.warning(
-                f"\"Structural\" identity of chain {chain} is {identity:.2f}%,"
+                f'"Structural" identity of chain {chain} is {identity:.2f}%,'
                 " please check the results carefully"
-                )
+            )
         else:
-            log.info(
-                f"\"Structural\" identity of chain {chain} is {identity:.2f}%"
-                )
+            log.info(f'"Structural" identity of chain {chain} is {identity:.2f}%')
 
         # logging.debug("Reading alignment and matching numbering")
         for element in alignment:
@@ -665,12 +852,7 @@
     return numbering_dic
 
 
-<<<<<<< HEAD
-def align_seq(reference: PDBPath, model: PDBPath,
-              output_path: FilePath) -> dict[str, dict[int, int]]:
-=======
 def write_alignment(top_aln, output_path, ref_ch):
->>>>>>> 4b38f640
     """
     Write the alignment to a file.
 
@@ -678,7 +860,7 @@
     ----------
     top_aln : Bio.Align.PairwiseAlignments
         alignment object
-    
+
     ref_ch : str
         reference chain
     """
@@ -697,63 +879,24 @@
     ----------
     seq_ref : str
         reference sequence
-    
+
     seq_model : str
         model sequence
-    
+
     Returns
     -------
     identity : float
         sequence identity
-    
+
     top_aln : Bio.Align.PairwiseAlignments
         alignment object
-    
+
     aln_ref_seg : tuple
         aligned reference segment
-    
+
     aln_mod_seg : tuple
         aligned model segment
     """
-<<<<<<< HEAD
-    seqdic_ref = pdb2fastadic(reference)
-    seqdic_model = pdb2fastadic(model)
-
-    if seqdic_ref.keys() != seqdic_model.keys():
-        # TODO: Implement chain-matching here
-        return False
-
-    align_dic: dict[str, dict[int, int]] = {}
-    for ref_chain, model_chain in zip(seqdic_ref, seqdic_model):
-
-        if ref_chain != model_chain:
-            raise AlignError(
-                f"Chain mismatch: {ref_chain} != {model_chain}"
-                )
-
-        align_dic[ref_chain] = {}
-
-        seq_ref = Seq("".join(seqdic_ref[ref_chain].values()))
-        seq_model = Seq("".join(seqdic_model[model_chain].values()))
-
-        aligner = Align.PairwiseAligner()
-        aligner.substitution_matrix = substitution_matrices.load("BLOSUM62")
-        alns = aligner.align(seq_ref, seq_model)
-        top_aln = alns[0]
-
-        aln_fname = Path(output_path, f"blosum62_{ref_chain}.aln")
-        log.debug(f"Writing alignment to {aln_fname.name}")
-        with open(aln_fname, "w") as fh:
-            fh.write(str(top_aln))
-        aligned_ref_segment, aligned_model_segment = top_aln.aligned
-
-        # this should always be true
-        assert len(aligned_ref_segment) == len(aligned_model_segment)
-
-        identity = (
-            str(top_aln).count("|") / float(min(len(seq_ref), len(seq_model)))
-            ) * 100
-=======
     aligner = Align.PairwiseAligner()
     aligner.substitution_matrix = substitution_matrices.load("BLOSUM62")
     alns = aligner.align(seq_ref, seq_model)
@@ -761,16 +904,13 @@
 
     aln_denom = min(len(seq_ref), len(seq_model))
     identity = (str(top_aln).count("|") / float(aln_denom)) * 100
-    
+
     aln_ref_seg, aln_mod_seg = top_aln.aligned
     # check alignment length
     len_ref = len(aln_ref_seg)
     len_mod = len(aln_mod_seg)
     if len_ref != len_mod:
-        raise ALIGNError(
-            f"Alignment length mismatch ({len_ref} != {len_mod})"
-            )
->>>>>>> 4b38f640
+        raise ALIGNError(f"Alignment length mismatch ({len_ref} != {len_mod})")
 
     return identity, top_aln, aln_ref_seg, aln_mod_seg
 
@@ -779,8 +919,8 @@
     """SeqAlign class."""
 
     def __init__(
-            self,
-            ):
+        self,
+    ):
         """Initialize the class."""
         self.align_dic = {}  # the alignment dictionary, important for CAPRI
         self.model2ref_chain_dict = {}  # model to reference chain dictionary
@@ -794,12 +934,7 @@
         self.aln_ref_segs = []  # list of aligned reference segments
         self.top_alns = []  # list of alignment objects
 
-    def postprocess_alignment(
-            self,
-            ref_ch,
-            mod_ch,
-            align_id
-            ):
+    def postprocess_alignment(self, ref_ch, mod_ch, align_id):
         """
         Postprocess the alignment.
 
@@ -807,10 +942,10 @@
         ----------
         ref_ch : str
             reference chain
-        
+
         mod_ch : str
             model chain
-        
+
         align_id : int
             alignment id (index of the alignment)
         """
@@ -820,22 +955,18 @@
             log.warning(
                 f"No alignment for chain {ref_ch} is it protein/dna-rna? "
                 "Matching sequentially"
-                )
-            if all(
-                    "X" in s for s in self.seqs_ref[ref_ch]) and all(
-                    "X" in s for s in self.seqs_model[mod_ch]):
+            )
+            if all("X" in s for s in self.seqs_ref[ref_ch]) and all(
+                "X" in s for s in self.seqs_model[mod_ch]
+            ):
                 # this sequence contains only ligands, do it manually
                 if len(self.seqs_ref[ref_ch]) != len(self.seqs_model[mod_ch]):
                     # we cannot handle this
-<<<<<<< HEAD
-                    raise AlignError(f"Cannot align chain {model_chain}")
-=======
                     # FIXME: This should raise a proper exception instead
                     raise f"Cannot align chain {mod_ch}"  # noqa: B016
->>>>>>> 4b38f640
                 for ref_res, model_res in zip(
-                        self.seqdic_ref[ref_ch],
-                        self.seqdic_model[mod_ch]):
+                    self.seqdic_ref[ref_ch], self.seqdic_model[mod_ch]
+                ):
                     self.align_dic[ref_ch].update({model_res: ref_res})
         else:
             identity = self.identities[align_id]
@@ -843,23 +974,28 @@
                 # Identity is very low
                 log.warning(
                     f"Sequence identity of chain {ref_ch} is "
-                    f"{identity:.2f}%, please check the results carefully")
+                    f"{identity:.2f}%, please check the results carefully"
+                )
             else:
                 log.debug(
                     f"Sequence identity between chain {ref_ch} "
                     f" of reference and {mod_ch} of model is "
-                    f"{identity:.2f}%")
+                    f"{identity:.2f}%"
+                )
             for ref_segment, model_segment in zip(
-                    self.aln_ref_segs[align_id], self.aln_model_segs[align_id]):
+                self.aln_ref_segs[align_id], self.aln_model_segs[align_id]
+            ):
                 start_ref_segment, end_ref_segment = ref_segment
                 start_model_segment, end_model_segment = model_segment
                 reslist_ref = list(self.seqdic_ref[ref_ch].keys())[
-                    start_ref_segment:end_ref_segment]
+                    start_ref_segment:end_ref_segment
+                ]
                 reslist_model = list(self.seqdic_model[mod_ch].keys())[
-                    start_model_segment:end_model_segment]
+                    start_model_segment:end_model_segment
+                ]
                 for _ref_res, _model_res in zip(reslist_ref, reslist_model):
                     self.align_dic[ref_ch].update({_model_res: _ref_res})
-    
+
 
 def align_seq(reference, model, output_path):
     """
@@ -882,7 +1018,7 @@
     SeqAln = SeqAlign()
     SeqAln.seqdic_ref = pdb2fastadic(reference)
     SeqAln.seqdic_model = pdb2fastadic(model)
-    
+
     # assign sequences
     for ref_ch in SeqAln.seqdic_ref.keys():
         ref_seq = Seq("".join(SeqAln.seqdic_ref[ref_ch].values()))
@@ -890,14 +1026,11 @@
     for mod_ch in SeqAln.seqdic_model.keys():
         mod_seq = Seq("".join(SeqAln.seqdic_model[mod_ch].values()))
         SeqAln.seqs_model[mod_ch] = mod_seq
-    
+
     # check if chain ids match
     if SeqAln.seqdic_ref.keys() != SeqAln.seqdic_model.keys():
         # they do not match, we need to do chain matching
-        n_partners = min(
-            len(SeqAln.seqdic_ref.keys()),
-            len(SeqAln.seqdic_model.keys())
-            )
+        n_partners = min(len(SeqAln.seqdic_ref.keys()), len(SeqAln.seqdic_model.keys()))
 
         # unique combinations of chains
         combs = []
@@ -912,9 +1045,8 @@
         for ref_ch, mod_ch in combs:
             # align
             identity, top_aln, aln_ref_seg, aln_mod_seg = sequence_alignment(
-                SeqAln.seqs_ref[ref_ch],
-                SeqAln.seqs_model[mod_ch]
-                )
+                SeqAln.seqs_ref[ref_ch], SeqAln.seqs_model[mod_ch]
+            )
             # append values to lists
             identities.append(identity)
             aln_model_segs.append(aln_mod_seg)
@@ -934,7 +1066,7 @@
             SeqAln.aln_model_segs.append(aln_model_segs[max_idx])
             SeqAln.identities.append(identities[max_idx])
             SeqAln.top_alns.append(top_alns[max_idx])
-            
+
             # writing the alignment
             write_alignment(top_alns[max_idx], output_path, ref_ch)
 
@@ -942,31 +1074,26 @@
             SeqAln.postprocess_alignment(ref_ch, mod_ch, matches)
             # update identities to avoid double matches
             identities = [
-                identities[n]
-                if combs[n][0] != ref_ch and combs[n][1] != mod_ch
-                else -1 for n in range(len(combs))
-                ]
+                identities[n] if combs[n][0] != ref_ch and combs[n][1] != mod_ch else -1
+                for n in range(len(combs))
+            ]
             matches += 1
         log.info(f"model2ref chain matching is {SeqAln.model2ref_chain_dict}")
     else:
         # chains do match. no need to do chain matching
         matches = 0
         for ref_ch, mod_ch in zip(SeqAln.seqdic_ref, SeqAln.seqdic_model):
-            
             SeqAln.model2ref_chain_dict[mod_ch] = ref_ch
             SeqAln.ref2model_chain_dict[ref_ch] = mod_ch
             if ref_ch != mod_ch:
-                raise ALIGNError(
-                    f"Chain mismatch: {ref_ch} != {mod_ch}"
-                    )
+                raise ALIGNError(f"Chain mismatch: {ref_ch} != {mod_ch}")
             # extract sequences
             seq_ref = SeqAln.seqs_ref[ref_ch]
             seq_model = SeqAln.seqs_model[mod_ch]
             # sequence alignment
             identity, top_aln, aln_ref_seg, aln_mod_seg = sequence_alignment(
-                seq_ref,
-                seq_model
-                )
+                seq_ref, seq_model
+            )
             # update quantities
             SeqAln.identities.append(identity)
             SeqAln.aln_model_segs.append(aln_mod_seg)
@@ -985,8 +1112,7 @@
     return SeqAln.align_dic, SeqAln.model2ref_chain_dict
 
 
-def make_range(
-        chain_range_dic: dict[str, list[int]]) -> dict[str, tuple[int, int]]:
+def make_range(chain_range_dic: dict[str, list[int]]) -> dict[str, tuple[int, int]]:
     """
     Expand a chain dictionary into ranges.
 
@@ -1008,12 +1134,7 @@
     return chain_ranges
 
 
-<<<<<<< HEAD
-def dump_as_izone(fname: FilePath,
-                  numbering_dic: dict[str, dict[int, int]]) -> None:
-=======
 def dump_as_izone(fname, numbering_dic, model2ref_chain_dict=None):
->>>>>>> 4b38f640
     """
     Dump the numbering dictionary as .izone.
 
@@ -1038,17 +1159,5 @@
                     "ZONE "
                     f"{chain}{bound_res}:{unb_chain}{unbound_res}"
                     f"{os.linesep}"
-                    )
-<<<<<<< HEAD
-                fh.write(izone_str)
-
-
-class AlignError(Exception):
-    """Raised when something goes wrong with the Alignment library."""
-
-    def __init__(self, msg: object = "") -> None:
-        self.msg = msg
-        super().__init__(self.msg)
-=======
-                fh.write(izone_str)
->>>>>>> 4b38f640
+                )
+                fh.write(izone_str)