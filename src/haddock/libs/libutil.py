"""General utilities."""
import logging
import shutil


logger = logging.getLogger(__name__)


def get_result_or_same_in_list(function, value):
    """
    Return the result if True or the value within a list.

    Applies `function` to `value` and returns its result if it evaluates
    to True. Otherwise, return the value within a list.

    `function` should receive a single argument, the `value`.
    """
    result = function(value)
    return result if result else [value]


def make_list_if_string(item):
    if isinstance(item, str):
        return [item]
    return item


def copy_files_to_dir(paths, directory):
    """
    Copy files to directory.

    Parameters
    ----------
    paths : iterable of paths
        Source files.

    directory : path
        Where to copy files to.
    """
    for path in paths:
        shutil.copy(path, directory)


<<<<<<< HEAD
def zero_fill(number, digits=2):
    """Makes a number string zero filled to the left."""
    return str(number).zfill(digits)
=======
def remove_folder(folder):
    """Removes a folder if it exists."""
    if folder.exists():
        logger.warning(f'{folder} exists and it will be REMOVED!')
        shutil.rmtree(folder)
>>>>>>> 35906d8b
<|MERGE_RESOLUTION|>--- conflicted
+++ resolved
@@ -41,14 +41,13 @@
         shutil.copy(path, directory)
 
 
-<<<<<<< HEAD
 def zero_fill(number, digits=2):
     """Makes a number string zero filled to the left."""
     return str(number).zfill(digits)
-=======
+
+
 def remove_folder(folder):
     """Removes a folder if it exists."""
     if folder.exists():
         logger.warning(f'{folder} exists and it will be REMOVED!')
-        shutil.rmtree(folder)
->>>>>>> 35906d8b
+        shutil.rmtree(folder)