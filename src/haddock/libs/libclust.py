"""
Library of functions related to the clustering modules.

Main functions
--------------

* :py:func:`write_unclustered_list`
* :py:func:`plot_cluster_matrix`
"""

import os
from pathlib import Path

from haddock import log
<<<<<<< HEAD
from haddock.core.typing import FilePath, Union
=======
from haddock.core.typing import FilePath, Union, ParamDictT
>>>>>>> 7c1d16aa
from haddock.libs.libontology import PDBFile
from haddock.libs.libplots import heatmap_plotly

import numpy as np
from scipy.spatial.distance import squareform


MAX_NB_ENTRY_HTML_MATRIX = 5000


def write_structure_list(input_models: list[PDBFile],
                         clustered_models: list[PDBFile],
                         out_fname: FilePath) -> None:
    """
    Get the list of unclustered structures.
    
    Parameters
    ----------
    input_models : list
        list of input models
    clustered_models : list
        list of clustered models
    """
    output_fname = Path(out_fname)
    output_str = f'rank\tmodel_name\tscore\tcluster_id{os.linesep}'
    structure_list: list[PDBFile] = []
    # checking which input models have not been clustered
    for model in input_models:
        if model not in clustered_models:
            model.clt_id = "-"
            structure_list.append(model)
    # extending and sorting
    structure_list.extend(clustered_models)
    structure_list.sort(key=lambda model: model.score)
    # adding models to output string
    for mdl_rank, mdl in enumerate(structure_list, start=1):
        output_str += (
            f'{mdl_rank}\t{mdl.file_name}\t{mdl.score:.2f}\t{mdl.clt_id}'
            f'{os.linesep}'
            )
    output_str += os.linesep
    log.info(f'Saving structure list to {out_fname}')
    with open(output_fname, 'w') as out_fh:
        out_fh.write(output_str)


<<<<<<< HEAD
def plot_cluster_matrix(
        matrix_path: Union[Path, FilePath, str],
        final_order_idx: list[int],
        labels: list[str],
        dttype: str = '',
        diag_fill: Union[int, float] = 1,
        color_scale: str = "Blues",
        reverse: bool = False,
        output_fname: Union[str, Path, FilePath] = 'clust_matrix',
        ) -> str:
    """Plot a plotly heatmap of a matrix file.

    Parameters
    ----------
    matrix_path : Union[Path, FilePath, str]
        Path to a half-matrix
    final_order_idx : list[int]
        Index orders
    labels : list[str]
        Ordered labels
    dttype : str
        Name of the data type, by default ``
    color_scale : str, optional
        Color scale for the plot, by default "Blues"
    reversed : bool, optional
        Should the color scale be reversed ?, by default False
    output_fname : Union[str, Path, FilePath], optional
        Name of the output file to generate, by default 'clust_matrix.html'

    Return
    ------
    output_fname_ext : str
        Path to the generated file containing the figure.
    """
    upper_diag, lower_diag = [], []
    # Read matrix
    with open(matrix_path, 'r') as f:
        # Loop over lines
        for _ in f:
            # Split line
            s_ = _.strip().split()
            # Point first value
            uv = float(s_[2])
            # Point second value (if exists)
            lv = float(s_[3]) if len(s_) == 4 else uv
            # Hold them
            upper_diag.append(uv)
            lower_diag.append(lv)

    # Genereate full matrix from N*(N-1)/2 vector
    upper_matrix = squareform(upper_diag)
    lower_matrix = squareform(lower_diag)
    # Update diagonal with data
    np.fill_diagonal(upper_matrix, diag_fill)

    # Full matrix (lower triangle + upper triangle)
    full_matrix = np.tril(lower_matrix, k=-1) + np.triu(upper_matrix)

    # Extract submatrix of selected models and re-order them
    submat = full_matrix[np.ix_(final_order_idx, final_order_idx)]

    # Check if must reverse the colorscale
    if reverse:
        if color_scale[-2:] == '_r':
            color_scale = color_scale[:-2]
        else:
            color_scale += '_r'

    # Generate file extension ~ matrix size
    ext = 'html' if len(final_order_idx) <= MAX_NB_ENTRY_HTML_MATRIX else 'png'
    output_fname_ext = f"{output_fname}.{ext}"
    # Draw heatmap
    heatmap_plotly(
        submat,
        labels={'color': dttype},
        xlabels=labels,
        ylabels=labels,
        color_scale=color_scale,
        title=f"{dttype} clustering matrix",
        output_fname=output_fname_ext,
        )
    # Return generated filepath
    return output_fname_ext
=======
def rank_clusters(clt_dic, threshold):
    """
    Rank the clusters by their average score.

    Parameters
    ----------
    clt_dic : :obj:`dict`
        Dictionary with the clusters.
    
    threshold : int
        Number of models to consider for the average score.
    
    Returns
    -------
    score_dic : :obj:`dict`
        Dictionary with the cluster ID as key and the average score as value.
    
    sorted_score_dic : :obj:`list`
        List of tuples with the cluster ID and the average score, sorted by
        the average score.
    """
    score_dic = {}
    for clt_id in clt_dic:
        score_l = [p.score for p in clt_dic[clt_id]]
        score_l.sort()
        denom = float(min(threshold, len(score_l)))
        top4_score = sum(score_l[:threshold]) / denom
        score_dic[clt_id] = top4_score
    
    sorted_score_dic = sorted(score_dic.items(), key=lambda k: k[1])
    return score_dic, sorted_score_dic


def add_cluster_info(sorted_score_dic, clt_dic):
    """
    Add cluster information to the models.

    Parameters
    ----------
    sorted_score_dic : :obj:`list`
        List of tuples with the cluster ID and the average score, sorted by
        the average score.
    
    clt_dic : :obj:`dict`
        Dictionary with the clusters.
    
    Returns
    -------
    output_models : :obj:`list`
        List of models with the cluster information.
    """
    # Add this info to the models
    output_models = []
    for cluster_rank, _e in enumerate(sorted_score_dic, start=1):
        cluster_id, _ = _e
        # sort the models by score
        clt_dic[cluster_id].sort()
        # rank the models
        for model_ranking, pdb in enumerate(clt_dic[cluster_id],
                                            start=1):
            pdb.clt_id = int(cluster_id)
            pdb.clt_rank = cluster_rank
            pdb.clt_model_rank = model_ranking
            output_models.append(pdb)
    return output_models


def clustrmsd_tolerance_params(
        parameters: ParamDictT,
        ) -> tuple[str, Union[int, float]]:
    """Provide parameters of interest for clust rmsd.

    Parameters
    ----------
    parameters : ParamDictT
        The clustrmsd module parameters

    Returns
    -------
    tuple[str, Union[int, float]]
        Name of the tolerance parameter and its value.
    """
    # adjust the parameters
    if parameters["criterion"] == "maxclust":
        tolerance_param_name = "n_clusters"
        tolerance = parameters[tolerance_param_name]
    else:  # Expected to be parameters["criterion"] == "distance"
        tolerance_param_name = "clust_cutoff"
        tolerance = parameters[tolerance_param_name]
    return tolerance_param_name, tolerance
>>>>>>> 7c1d16aa
<|MERGE_RESOLUTION|>--- conflicted
+++ resolved
@@ -12,11 +12,7 @@
 from pathlib import Path
 
 from haddock import log
-<<<<<<< HEAD
-from haddock.core.typing import FilePath, Union
-=======
 from haddock.core.typing import FilePath, Union, ParamDictT
->>>>>>> 7c1d16aa
 from haddock.libs.libontology import PDBFile
 from haddock.libs.libplots import heatmap_plotly
 
@@ -63,7 +59,6 @@
         out_fh.write(output_str)
 
 
-<<<<<<< HEAD
 def plot_cluster_matrix(
         matrix_path: Union[Path, FilePath, str],
         final_order_idx: list[int],
@@ -147,7 +142,8 @@
         )
     # Return generated filepath
     return output_fname_ext
-=======
+
+  
 def rank_clusters(clt_dic, threshold):
     """
     Rank the clusters by their average score.
@@ -237,5 +233,4 @@
     else:  # Expected to be parameters["criterion"] == "distance"
         tolerance_param_name = "clust_cutoff"
         tolerance = parameters[tolerance_param_name]
-    return tolerance_param_name, tolerance
->>>>>>> 7c1d16aa
+    return tolerance_param_name, tolerance