"""HADDOCK3 workflow logic."""
import importlib
import sys
from pathlib import Path
from time import time

from haddock import log
from haddock.clis.cli_analyse import main as cli_analyse
from haddock.clis.cli_traceback import main as cli_traceback
from haddock.core.exceptions import HaddockError, HaddockTermination, StepError
from haddock.core.typing import Any, ModuleParams, Optional
from haddock.gear.clean_steps import clean_output
from haddock.gear.config import get_module_name
from haddock.gear.zerofill import zero_fill
from haddock.libs.libtimer import convert_seconds_to_min_sec, log_time
from haddock.libs.libutil import recursive_dict_update
from haddock.modules import (
    modules_category,
    non_mandatory_general_parameters_defaults,
)


class WorkflowManager:
    """Read and execute workflows."""

    def __init__(
        self,
        workflow_params: ModuleParams,
        start: Optional[int] = 0,
        **other_params: Any,
    ) -> None:
        self.start = 0 if start is None else start
        self.recipe = Workflow(workflow_params, start=0, **other_params)
        # terminate is used to synchronize the `clean` option with the
        # `exit` module. If the `exit` module is removed in the future,
        # you can also remove and clean the `terminate` part here.
        self._terminated = None

    def run(self) -> None:
        """High level workflow composer."""
        for i, step in enumerate(self.recipe.steps[self.start :], start=self.start):
            try:
                step.execute()
            except HaddockTermination:
                self._terminated = i  # type: ignore
                break

    def clean(self, terminated: Optional[int] = None) -> None:
        """
        Clean steps.

        Parameters
        ----------
        terminated : int, None
            At which index of the workflow to stop the cleaning. If ``None``,
            uses the internal class configuration.
        """
        terminated = self._terminated if terminated is None else terminated
        for step in self.recipe.steps[:terminated]:
            step.clean()

    def postprocess(self, self_contained: bool = False) -> None:
        """Postprocess the workflow."""
        # is the workflow going to be cleaned?
        is_cleaned = self.recipe.steps[0].config['clean']
        # Is the workflow supposed to run offline
        offline = self.recipe.steps[0].config['offline']
        # running mode
        mode = self.recipe.steps[0].config['mode']
        # ncores
        ncores = self.recipe.steps[0].config['ncores']

        capri_steps: list[int] = []
        for step in self.recipe.steps:
            if step.module_name == "caprieval":
                capri_steps.append(step.order)  # type: ignore
        # call cli_analyse (no need for capri_dicts, it's all precalculated)
<<<<<<< HEAD
        cli_analyse("./", capri_steps, top_clusters=10, format=None, scale=None,
                inter=False, is_cleaned=is_cleaned, offline=offline, mode=mode, ncores=ncores)
=======
        cli_analyse(
            "./",
            capri_steps,
            top_cluster=10,
            format=None,
            scale=None,
            inter=False,
            is_cleaned=is_cleaned,
            offline=offline,
            mode=mode,
            ncores=ncores,
            self_contained=self_contained,
            )
>>>>>>> 9a5fe895
        # call cli_traceback. If it fails, it's not a big deal
        try:
            cli_traceback("./", offline=offline)
        except Exception as e:
            log.warning(f"Error running traceback: {e}")


class Workflow:
    """Represent a set of stages to be executed by HADDOCK."""

    def __init__(
        self,
        modules_parameters: ModuleParams,
        start: Optional[int] = 0,
        **other_params: Any,
    ) -> None:
        if start is None:
            start = 0

        # filter out those parameters not belonging to the modules
        general_modules = {
            k: v
            for k, v in other_params.items()
            if k in non_mandatory_general_parameters_defaults
        }

        # Create the list of steps contained in this workflow
        self.steps: list[Step] = []
        _items = enumerate(modules_parameters.items(), start=start)
        for num_stage, (stage_name, params) in _items:
            stage_name = get_module_name(stage_name)
            log.info(f"Reading instructions step {num_stage}_{stage_name}")

            # updates the module's specific parameter with global parameters
            # that are applicable to the modules. But keep priority to the local
            # level
            params_up = recursive_dict_update(general_modules, params)

            try:
                _ = Step(
                    stage_name,
                    order=num_stage,
                    **params_up,
                )
                self.steps.append(_)

            except StepError as re:
                log.error(f"Error found while parsing course {stage_name}")
                raise HaddockError from re


class Step:
    """Represents a Step of the Workflow."""

    def __init__(
        self,
        module_name: str,
        order: Optional[int] = None,
        **config_params: Any,
    ) -> None:
        self.config = config_params
        self.module_name = module_name
        self.order = order
        self.working_path = Path(zero_fill.fill(self.module_name, self.order))  # type: ignore
        self.module = None

    def execute(self) -> None:
        """Execute simulation step."""
        self.working_path.resolve().mkdir(parents=False, exist_ok=False)

        # Import the module given by the mode or default
        module_name = ".".join(
            ["haddock", "modules", modules_category[self.module_name], self.module_name]
        )
        module_lib = importlib.import_module(module_name)
        self.module = module_lib.HaddockModule(order=self.order, path=self.working_path)

        # Run module
        start = time()
        try:
            self.module.update_params(**self.config)  # type: ignore
            self.module.save_config(Path(self.working_path, "params.cfg"))  # type: ignore
            self.module.run()  # type: ignore
        except KeyboardInterrupt:
            log.info("You have halted subprocess execution by hitting Ctrl+c")
            log.info("Exiting...")
            sys.exit(1)

        end = time()
        elapsed = convert_seconds_to_min_sec(end - start)
        self.module.log(f"took {elapsed}")  # type: ignore

    def clean(self) -> None:
        """Clean step output."""
        if self.module is None and self.config["clean"]:
            with log_time("cleaning output files took"):
                clean_output(self.working_path, self.config["ncores"])

        elif self.module is not None and self.module.params["clean"]:
            self.module.clean_output()<|MERGE_RESOLUTION|>--- conflicted
+++ resolved
@@ -75,14 +75,10 @@
             if step.module_name == "caprieval":
                 capri_steps.append(step.order)  # type: ignore
         # call cli_analyse (no need for capri_dicts, it's all precalculated)
-<<<<<<< HEAD
-        cli_analyse("./", capri_steps, top_clusters=10, format=None, scale=None,
-                inter=False, is_cleaned=is_cleaned, offline=offline, mode=mode, ncores=ncores)
-=======
         cli_analyse(
             "./",
             capri_steps,
-            top_cluster=10,
+            top_clusters=10,
             format=None,
             scale=None,
             inter=False,
@@ -92,7 +88,6 @@
             ncores=ncores,
             self_contained=self_contained,
             )
->>>>>>> 9a5fe895
         # call cli_traceback. If it fails, it's not a big deal
         try:
             cli_traceback("./", offline=offline)
