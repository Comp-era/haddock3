"""HADDOCK3 workflow logic."""
import importlib
import sys
from pathlib import Path
from time import time

from haddock import log
from haddock.clis.cli_analyse import main as cli_analyse
from haddock.clis.cli_traceback import main as cli_traceback
from haddock.core.exceptions import HaddockError, HaddockTermination, StepError
from haddock.core.typing import Any, ModuleParams, Optional
from haddock.gear.clean_steps import clean_output
from haddock.gear.config import get_module_name
from haddock.gear.zerofill import zero_fill
from haddock.libs.libtimer import convert_seconds_to_min_sec, log_time
from haddock.libs.libutil import recursive_dict_update
from haddock.modules import (
    modules_category,
    non_mandatory_general_parameters_defaults,
)


class WorkflowManager:
    """Read and execute workflows."""

    def __init__(
        self,
        workflow_params: ModuleParams,
        start: Optional[int] = 0,
        **other_params: Any,
    ) -> None:
        self.start = 0 if start is None else start
        self.recipe = Workflow(workflow_params, start=0, **other_params)
        # terminate is used to synchronize the `clean` option with the
        # `exit` module. If the `exit` module is removed in the future,
        # you can also remove and clean the `terminate` part here.
        self._terminated = None

    def run(self) -> None:
        """High level workflow composer."""
        for i, step in enumerate(self.recipe.steps[self.start :], start=self.start):
            try:
                step.execute()
            except HaddockTermination:
                self._terminated = i  # type: ignore
                break

    def clean(self, terminated: Optional[int] = None) -> None:
        """
        Clean steps.

        Parameters
        ----------
        terminated : int, None
            At which index of the workflow to stop the cleaning. If ``None``,
            uses the internal class configuration.
        """
        terminated = self._terminated if terminated is None else terminated
        for step in self.recipe.steps[:terminated]:
            step.clean()

    def postprocess(self) -> None:
        """Postprocess the workflow."""
        # is the workflow going to be cleaned?
        is_cleaned = self.recipe.steps[0].config['clean']
        
        capri_steps: list[int] = []
        for step in self.recipe.steps:
            if step.module_name == "caprieval":
                capri_steps.append(step.order)  # type: ignore
        # call cli_analyse (no need for capri_dicts, it's all precalculated)
<<<<<<< HEAD
        cli_analyse("./", capri_steps, top_cluster=10, format=None, scale=None,
                    inter=False)
        # call cli_traceback
        cli_traceback("./")
=======
        cli_analyse("./", capri_steps, top_cluster=10, format=None, scale=None, is_cleaned=is_cleaned)
        # call cli_traceback. If it fails, it's not a big deal
        try:
            cli_traceback("./")
        except Exception as e:
            log.warning(f"Error running traceback: {e}")
>>>>>>> 39713462


class Workflow:
    """Represent a set of stages to be executed by HADDOCK."""

    def __init__(
        self,
        modules_parameters: ModuleParams,
        start: Optional[int] = 0,
        **other_params: Any,
    ) -> None:
        if start is None:
            start = 0

        # filter out those parameters not belonging to the modules
        general_modules = {
            k: v
            for k, v in other_params.items()
            if k in non_mandatory_general_parameters_defaults
        }

        # Create the list of steps contained in this workflow
        self.steps: list[Step] = []
        _items = enumerate(modules_parameters.items(), start=start)
        for num_stage, (stage_name, params) in _items:
            stage_name = get_module_name(stage_name)
            log.info(f"Reading instructions step {num_stage}_{stage_name}")

            # updates the module's specific parameter with global parameters
            # that are applicable to the modules. But keep priority to the local
            # level
            params_up = recursive_dict_update(general_modules, params)

            try:
                _ = Step(
                    stage_name,
                    order=num_stage,
                    **params_up,
                )
                self.steps.append(_)

            except StepError as re:
                log.error(f"Error found while parsing course {stage_name}")
                raise HaddockError from re


class Step:
    """Represents a Step of the Workflow."""

    def __init__(
        self,
        module_name: str,
        order: Optional[int] = None,
        **config_params: Any,
    ) -> None:
        self.config = config_params
        self.module_name = module_name
        self.order = order
        self.working_path = Path(zero_fill.fill(self.module_name, self.order))  # type: ignore
        self.module = None

    def execute(self) -> None:
        """Execute simulation step."""
        self.working_path.resolve().mkdir(parents=False, exist_ok=False)

        # Import the module given by the mode or default
        module_name = ".".join(
            ["haddock", "modules", modules_category[self.module_name], self.module_name]
        )
        module_lib = importlib.import_module(module_name)
        self.module = module_lib.HaddockModule(order=self.order, path=self.working_path)

        # Run module
        start = time()
        try:
            self.module.update_params(**self.config)  # type: ignore
            self.module.save_config(Path(self.working_path, "params.cfg"))  # type: ignore
            self.module.run()  # type: ignore
        except KeyboardInterrupt:
            log.info("You have halted subprocess execution by hitting Ctrl+c")
            log.info("Exiting...")
            sys.exit(1)

        end = time()
        elapsed = convert_seconds_to_min_sec(end - start)
        self.module.log(f"took {elapsed}")  # type: ignore

    def clean(self) -> None:
        """Clean step output."""
        if self.module is None and self.config["clean"]:
            with log_time("cleaning output files took"):
                clean_output(self.working_path, self.config["ncores"])

        elif self.module is not None and self.module.params["clean"]:
            self.module.clean_output()<|MERGE_RESOLUTION|>--- conflicted
+++ resolved
@@ -69,19 +69,13 @@
             if step.module_name == "caprieval":
                 capri_steps.append(step.order)  # type: ignore
         # call cli_analyse (no need for capri_dicts, it's all precalculated)
-<<<<<<< HEAD
         cli_analyse("./", capri_steps, top_cluster=10, format=None, scale=None,
-                    inter=False)
-        # call cli_traceback
-        cli_traceback("./")
-=======
-        cli_analyse("./", capri_steps, top_cluster=10, format=None, scale=None, is_cleaned=is_cleaned)
+                    inter=False, is_cleaned=is_cleaned)
         # call cli_traceback. If it fails, it's not a big deal
         try:
             cli_traceback("./")
         except Exception as e:
             log.warning(f"Error running traceback: {e}")
->>>>>>> 39713462
 
 
 class Workflow:
