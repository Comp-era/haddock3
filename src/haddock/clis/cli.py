--- conflicted
+++ resolved
@@ -5,11 +5,7 @@
 from functools import partial
 from pathlib import Path
 
-<<<<<<< HEAD
-from haddock import current_version, log
-=======
-from haddock import version
->>>>>>> 016c945a
+from haddock import log, version
 from haddock.libs.libutil import file_exists
 from haddock.libs.liblog import add_loglevel_arg, add_log_for_CLI, add_stringio_handler, log_formatters, log_file_name
 from haddock.gear.restart_run import add_restart_arg
