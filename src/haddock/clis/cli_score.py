--- conflicted
+++ resolved
@@ -75,17 +75,10 @@
     "--other-params",
     dest="other_params",
     help=(
-<<<<<<< HEAD
-        "Any other parameter of the `emscoring` module."
-        "For example: -p nemsteps 1000. "
-        "You can give any number of parameters."
-        ),
-=======
         "Any other parameter of the `emscoring` module. "
         "For example: -p nemsteps 1000. You can give any number of "
         "parameters."
     ),
->>>>>>> 1698056a
     action=_ParamsToDict,
     default={},
     nargs="*",
@@ -181,18 +174,12 @@
                 )
         if value != default_emscoring[param]:
             print(
-<<<<<<< HEAD
-                f"* ATTENTION * Value ({value}) of parameter {param} "
-                f"different from default ({default_emscoring[param]})"
-                )
-=======
                 f"* ATTENTION * Value ({value}) of parameter {param} different from default ({default_emscoring[param]})"
             )  # noqa:E501
             # get the type of default value
             default_type = type(default_emscoring[param])
             # convert the value to the same type
             value = default_type(value)
->>>>>>> 1698056a
             ems_dict[param] = value
             n_warnings += 1
 
@@ -203,30 +190,13 @@
             "data are used for publication."
             )
 
-<<<<<<< HEAD
-    params = {
-        "topoaa": {"molecules": [input_pdb]},
-        "emscoring": ems_dict,
-        }
-
-    print("> starting calculations...")
-
-=======
     # create run directory
->>>>>>> 1698056a
     run_dir = Path(run_dir)
     with suppress(FileNotFoundError):
         shutil.rmtree(run_dir)
     run_dir.mkdir()
     zero_fill.set_zerofill_number(2)
 
-<<<<<<< HEAD
-    with working_directory(run_dir):
-        workflow = WorkflowManager(
-            workflow_params=params,
-            start=0,
-            run_dir=run_dir,
-=======
     # create temporary file
     with tempfile.NamedTemporaryFile(prefix=input_pdb.stem, suffix=".pdb") as tmp:
 
@@ -247,7 +217,6 @@
                 workflow_params=params,
                 start=0,
                 run_dir=run_dir,
->>>>>>> 1698056a
             )
 
             workflow.run()
