import tempfile
from pathlib import Path

import pytest

from haddock.modules.topology.topoaa import DEFAULT_CONFIG as DEFAULT_TOPOAA_CONFIG
from haddock.modules.topology.topoaa import HaddockModule as TopoaaModule

from . import CNS_EXEC, DATA_DIR
from . import golden_data as GOLDEN_DATA
from . import has_cns


@pytest.fixture
def topoaa_module():
    with tempfile.TemporaryDirectory() as tmpdir:
        topoaa = TopoaaModule(
            order=0, path=tmpdir, initial_params=DEFAULT_TOPOAA_CONFIG
        )
        topoaa.__init__(path=tmpdir, order=0)
        topoaa.params["molecules"] = [
            Path(DATA_DIR, "docking-protein-protein/data/e2aP_1F3G.pdb"),
            Path(DATA_DIR, "docking-protein-protein/data/hpr_ensemble.pdb"),
        ]
        topoaa.params["mol1"] = {"prot_segid": "A"}
        topoaa.params["mol2"] = {"prot_segid": "B"}

        topoaa.params["cns_exec"] = CNS_EXEC

        yield topoaa


@pytest.fixture
<<<<<<< HEAD
def topoaa_module_with_peptide():
=======
def topoaa_module_with_ligand():
>>>>>>> a5d83333
    with tempfile.TemporaryDirectory() as tmpdir:
        topoaa = TopoaaModule(
            order=0, path=Path(tmpdir), initial_params=DEFAULT_TOPOAA_CONFIG
        )
        topoaa.__init__(path=Path(tmpdir), order=0)
        topoaa.params["molecules"] = [
<<<<<<< HEAD
            Path(GOLDEN_DATA, "cyclic-peptide.pdb"),
=======
            Path(GOLDEN_DATA, "oseltamivir.pdb"),
>>>>>>> a5d83333
        ]

        topoaa.params["cns_exec"] = CNS_EXEC

        yield topoaa


@has_cns
def test_topoaa_default(topoaa_module):
    """Test the topoaa module."""

    topoaa_module.run()

    expected_inp = Path(topoaa_module.path, "e2aP_1F3G.inp")
    expected_psf = Path(topoaa_module.path, "e2aP_1F3G_haddock.psf")
    expected_pdb = Path(topoaa_module.path, "e2aP_1F3G_haddock.pdb")
    expected_gz = Path(topoaa_module.path, "e2aP_1F3G.out.gz")

    assert expected_inp.exists(), f"{expected_inp} does not exist"
    assert expected_psf.exists(), f"{expected_psf} does not exist"
    assert expected_gz.exists(), f"{expected_gz} does not exist"
    assert expected_pdb.exists(), f"{expected_pdb} does not exist"

    assert expected_inp.stat().st_size > 0, f"{expected_inp} is empty"

    for i in range(1, 10 + 1):
        expected_inp = Path(topoaa_module.path, f"hpr_ensemble_{i}.inp")
        expected_psf = Path(topoaa_module.path, f"hpr_ensemble_{i}_haddock.psf")
        expected_pdb = Path(topoaa_module.path, f"hpr_ensemble_{i}_haddock.pdb")
        expected_gz = Path(topoaa_module.path, f"hpr_ensemble_{i}.out.gz")

        assert expected_inp.exists(), f"{expected_inp} does not exist"
        assert expected_psf.exists(), f"{expected_psf} does not exist"
        assert expected_pdb.exists(), f"{expected_pdb} does not exist"
        assert expected_gz.exists(), f"{expected_gz} does not exist"

        assert expected_inp.stat().st_size > 0, f"{expected_inp} is empty"
        assert expected_psf.stat().st_size > 0, f"{expected_psf} is empty"
        assert expected_pdb.stat().st_size > 0, f"{expected_pdb} is empty"
        assert expected_gz.stat().st_size > 0, f"{expected_gz} is empty"


<<<<<<< HEAD
def test_topoaa_cyclic(topoaa_module_with_peptide):

    topoaa_module_with_peptide.params["cyclicpept_dist"] = 3.5
    topoaa_module_with_peptide.params["disulphide_dist"]= 4.0
    topoaa_module_with_peptide.params["mol1"] = {"cyclicpept": True}

    topoaa_module_with_peptide.run()

    expected_inp = Path(topoaa_module_with_peptide.path, "cyclic-peptide.inp")
    expected_psf = Path(topoaa_module_with_peptide.path, "cyclic-peptide_haddock.psf")
    expected_pdb = Path(topoaa_module_with_peptide.path, "cyclic-peptide_haddock.pdb")
    expected_gz = Path(topoaa_module_with_peptide.path, "cyclic-peptide.out.gz")
=======
def test_topoaa_ligand(topoaa_module_with_ligand):

    topoaa_module_with_ligand.params["ligand_param_fname"] = Path(GOLDEN_DATA, "ligand.param")
    topoaa_module_with_ligand.params["ligand_top_fname"] = Path(GOLDEN_DATA, "ligand.top")
    topoaa_module_with_ligand.params["delenph"] = False

    topoaa_module_with_ligand.run()

    expected_inp = Path(topoaa_module_with_ligand.path, "oseltamivir.inp")
    expected_psf = Path(topoaa_module_with_ligand.path, "oseltamivir_haddock.psf")
    expected_pdb = Path(topoaa_module_with_ligand.path, "oseltamivir_haddock.pdb")
    expected_gz = Path(topoaa_module_with_ligand.path, "oseltamivir.out.gz")
>>>>>>> a5d83333

    assert expected_inp.exists(), f"{expected_inp} does not exist"
    assert expected_psf.exists(), f"{expected_psf} does not exist"
    assert expected_gz.exists(), f"{expected_gz} does not exist"
<<<<<<< HEAD
    assert expected_pdb.exists(), f"{expected_pdb} does not exist"
    file_content = open(expected_psf).read()
    assert 'detected' in file_content
    assert 'disulphide' in file_content
=======
    assert expected_pdb.exists(), f"{expected_pdb} does not exist"
>>>>>>> a5d83333
<|MERGE_RESOLUTION|>--- conflicted
+++ resolved
@@ -31,22 +31,30 @@
 
 
 @pytest.fixture
-<<<<<<< HEAD
 def topoaa_module_with_peptide():
-=======
-def topoaa_module_with_ligand():
->>>>>>> a5d83333
     with tempfile.TemporaryDirectory() as tmpdir:
         topoaa = TopoaaModule(
             order=0, path=Path(tmpdir), initial_params=DEFAULT_TOPOAA_CONFIG
         )
         topoaa.__init__(path=Path(tmpdir), order=0)
         topoaa.params["molecules"] = [
-<<<<<<< HEAD
             Path(GOLDEN_DATA, "cyclic-peptide.pdb"),
-=======
+        ]
+
+        topoaa.params["cns_exec"] = CNS_EXEC
+
+        yield topoaa
+
+
+@pytest.fixture
+def topoaa_module_with_ligand():
+    with tempfile.TemporaryDirectory() as tmpdir:
+        topoaa = TopoaaModule(
+            order=0, path=Path(tmpdir), initial_params=DEFAULT_TOPOAA_CONFIG
+        )
+        topoaa.__init__(path=Path(tmpdir), order=0)
+        topoaa.params["molecules"] = [
             Path(GOLDEN_DATA, "oseltamivir.pdb"),
->>>>>>> a5d83333
         ]
 
         topoaa.params["cns_exec"] = CNS_EXEC
@@ -89,7 +97,6 @@
         assert expected_gz.stat().st_size > 0, f"{expected_gz} is empty"
 
 
-<<<<<<< HEAD
 def test_topoaa_cyclic(topoaa_module_with_peptide):
 
     topoaa_module_with_peptide.params["cyclicpept_dist"] = 3.5
@@ -102,7 +109,16 @@
     expected_psf = Path(topoaa_module_with_peptide.path, "cyclic-peptide_haddock.psf")
     expected_pdb = Path(topoaa_module_with_peptide.path, "cyclic-peptide_haddock.pdb")
     expected_gz = Path(topoaa_module_with_peptide.path, "cyclic-peptide.out.gz")
-=======
+
+    assert expected_inp.exists(), f"{expected_inp} does not exist"
+    assert expected_psf.exists(), f"{expected_psf} does not exist"
+    assert expected_gz.exists(), f"{expected_gz} does not exist"
+    assert expected_pdb.exists(), f"{expected_pdb} does not exist"
+    file_content = open(expected_psf).read()
+    assert 'detected' in file_content
+    assert 'disulphide' in file_content
+
+
 def test_topoaa_ligand(topoaa_module_with_ligand):
 
     topoaa_module_with_ligand.params["ligand_param_fname"] = Path(GOLDEN_DATA, "ligand.param")
@@ -114,17 +130,4 @@
     expected_inp = Path(topoaa_module_with_ligand.path, "oseltamivir.inp")
     expected_psf = Path(topoaa_module_with_ligand.path, "oseltamivir_haddock.psf")
     expected_pdb = Path(topoaa_module_with_ligand.path, "oseltamivir_haddock.pdb")
-    expected_gz = Path(topoaa_module_with_ligand.path, "oseltamivir.out.gz")
->>>>>>> a5d83333
-
-    assert expected_inp.exists(), f"{expected_inp} does not exist"
-    assert expected_psf.exists(), f"{expected_psf} does not exist"
-    assert expected_gz.exists(), f"{expected_gz} does not exist"
-<<<<<<< HEAD
-    assert expected_pdb.exists(), f"{expected_pdb} does not exist"
-    file_content = open(expected_psf).read()
-    assert 'detected' in file_content
-    assert 'disulphide' in file_content
-=======
-    assert expected_pdb.exists(), f"{expected_pdb} does not exist"
->>>>>>> a5d83333
+    expected_gz = Path(topoaa_module_with_ligand.path, "oseltamivir.out.gz")