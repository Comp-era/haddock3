import tempfile
from pathlib import Path

import pytest

from haddock.modules.topology.topoaa import DEFAULT_CONFIG as DEFAULT_TOPOAA_CONFIG
from haddock.modules.topology.topoaa import HaddockModule as TopoaaModule

from . import CNS_EXEC, DATA_DIR
<<<<<<< HEAD
=======
from . import golden_data as GOLDEN_DATA
from . import has_cns
>>>>>>> 2e84ab3d


@pytest.fixture
def topoaa_module():
    with tempfile.TemporaryDirectory() as tmpdir:
        topoaa = TopoaaModule(
            order=0, path=Path(tmpdir), initial_params=DEFAULT_TOPOAA_CONFIG
        )
        topoaa.__init__(path=Path(tmpdir), order=0)
        topoaa.params["molecules"] = [
            Path(DATA_DIR, "docking-protein-protein/data/e2aP_1F3G.pdb"),
            Path(DATA_DIR, "docking-protein-protein/data/hpr_ensemble.pdb"),
        ]
        topoaa.params["mol1"] = {"prot_segid": "A"}
        topoaa.params["mol2"] = {"prot_segid": "B"}

        topoaa.params["cns_exec"] = CNS_EXEC

        yield topoaa


<<<<<<< HEAD
=======
@pytest.fixture
def topoaa_module_with_ligand():
    with tempfile.TemporaryDirectory() as tmpdir:
        topoaa = TopoaaModule(
            order=0, path=Path(tmpdir), initial_params=DEFAULT_TOPOAA_CONFIG
        )
        topoaa.__init__(path=Path(tmpdir), order=0)
        topoaa.params["molecules"] = [
            Path(GOLDEN_DATA, "oseltamivir.pdb"),
        ]

        topoaa.params["cns_exec"] = CNS_EXEC

        yield topoaa


@has_cns
>>>>>>> 2e84ab3d
def test_topoaa_default(topoaa_module):
    """Test the topoaa module."""

    topoaa_module.run()

    expected_inp = Path(topoaa_module.path, "e2aP_1F3G.inp")
    expected_psf = Path(topoaa_module.path, "e2aP_1F3G_haddock.psf")
    expected_pdb = Path(topoaa_module.path, "e2aP_1F3G_haddock.pdb")
    expected_gz = Path(topoaa_module.path, "e2aP_1F3G.out.gz")

    assert expected_inp.exists(), f"{expected_inp} does not exist"
    assert expected_psf.exists(), f"{expected_psf} does not exist"
    assert expected_gz.exists(), f"{expected_gz} does not exist"
    assert expected_pdb.exists(), f"{expected_pdb} does not exist"

    assert expected_inp.stat().st_size > 0, f"{expected_inp} is empty"

    for i in range(1, 10 + 1):
        expected_inp = Path(topoaa_module.path, f"hpr_ensemble_{i}.inp")
        expected_psf = Path(topoaa_module.path, f"hpr_ensemble_{i}_haddock.psf")
        expected_pdb = Path(topoaa_module.path, f"hpr_ensemble_{i}_haddock.pdb")
        expected_gz = Path(topoaa_module.path, f"hpr_ensemble_{i}.out.gz")

        assert expected_inp.exists(), f"{expected_inp} does not exist"
        assert expected_psf.exists(), f"{expected_psf} does not exist"
        assert expected_pdb.exists(), f"{expected_pdb} does not exist"
        assert expected_gz.exists(), f"{expected_gz} does not exist"

        assert expected_inp.stat().st_size > 0, f"{expected_inp} is empty"
        assert expected_psf.stat().st_size > 0, f"{expected_psf} is empty"
        assert expected_pdb.stat().st_size > 0, f"{expected_pdb} is empty"
        assert expected_gz.stat().st_size > 0, f"{expected_gz} is empty"


def test_topoaa_ligand(topoaa_module_with_ligand):

    topoaa_module_with_ligand.params["ligand_param_fname"] = Path(GOLDEN_DATA, "ligand.param")
    topoaa_module_with_ligand.params["ligand_top_fname"] = Path(GOLDEN_DATA, "ligand.top")
    topoaa_module_with_ligand.params["delenph"] = False

    topoaa_module_with_ligand.run()

    expected_inp = Path(topoaa_module_with_ligand.path, "oseltamivir.inp")
    expected_psf = Path(topoaa_module_with_ligand.path, "oseltamivir_haddock.psf")
    expected_pdb = Path(topoaa_module_with_ligand.path, "oseltamivir_haddock.pdb")
    expected_gz = Path(topoaa_module_with_ligand.path, "oseltamivir.out.gz")

    assert expected_inp.exists(), f"{expected_inp} does not exist"
    assert expected_psf.exists(), f"{expected_psf} does not exist"
    assert expected_gz.exists(), f"{expected_gz} does not exist"
    assert expected_pdb.exists(), f"{expected_pdb} does not exist"<|MERGE_RESOLUTION|>--- conflicted
+++ resolved
@@ -7,11 +7,8 @@
 from haddock.modules.topology.topoaa import HaddockModule as TopoaaModule
 
 from . import CNS_EXEC, DATA_DIR
-<<<<<<< HEAD
-=======
 from . import golden_data as GOLDEN_DATA
 from . import has_cns
->>>>>>> 2e84ab3d
 
 
 @pytest.fixture
@@ -33,8 +30,6 @@
         yield topoaa
 
 
-<<<<<<< HEAD
-=======
 @pytest.fixture
 def topoaa_module_with_ligand():
     with tempfile.TemporaryDirectory() as tmpdir:
@@ -52,7 +47,6 @@
 
 
 @has_cns
->>>>>>> 2e84ab3d
 def test_topoaa_default(topoaa_module):
     """Test the topoaa module."""
 
