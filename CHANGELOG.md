# Changelog

- 2025-05-XX: Added new random_removal sub-command in the haddock3-restraints CLI - Issue #1240
- 2025-06-05: Added support for pyroglutamic acid (PCA) - Issue #1228
- 2025-06-06: Added selection of Nter, Cter and 5'end states at topology generation - Issue #1269
<<<<<<< HEAD
- 2025-06-12: Added new restrain_ligand sub-command in the haddock3-restraints CLI - Issue #1299
- 2025-07-23: Added printing of covalent energies to the PDB headers - Issue #1323
- 2025-07-XX: Added per-residue parallelization in alascan module - Issue #1307
=======
- 2025-12-06: Added new restrain_ligand sub-command in the haddock3-restraints CLI - Issue #1299
- 2025-07-23: Added printing of covalent energies to the PDB headers - Issue #1323
- 2025-07-24: Added computation of standard deviation in alascan cluster analyses - Issue #1332
>>>>>>> 4027c067
<|MERGE_RESOLUTION|>--- conflicted
+++ resolved
@@ -3,12 +3,7 @@
 - 2025-05-XX: Added new random_removal sub-command in the haddock3-restraints CLI - Issue #1240
 - 2025-06-05: Added support for pyroglutamic acid (PCA) - Issue #1228
 - 2025-06-06: Added selection of Nter, Cter and 5'end states at topology generation - Issue #1269
-<<<<<<< HEAD
 - 2025-06-12: Added new restrain_ligand sub-command in the haddock3-restraints CLI - Issue #1299
 - 2025-07-23: Added printing of covalent energies to the PDB headers - Issue #1323
-- 2025-07-XX: Added per-residue parallelization in alascan module - Issue #1307
-=======
-- 2025-12-06: Added new restrain_ligand sub-command in the haddock3-restraints CLI - Issue #1299
-- 2025-07-23: Added printing of covalent energies to the PDB headers - Issue #1323
 - 2025-07-24: Added computation of standard deviation in alascan cluster analyses - Issue #1332
->>>>>>> 4027c067
+- 2025-07-XX: Added per-residue parallelization in alascan module - Issue #1307