--- conflicted
+++ resolved
@@ -7,11 +7,8 @@
 - 2025-07-23: Added printing of covalent energies to the PDB headers - Issue #1323
 - 2025-07-24: Added computation of standard deviation in alascan cluster analyses - Issue #1332
 - 2025-07-30: Added per-residue parallelization in alascan module - Issue #1307
-<<<<<<< HEAD
-- 2025-08-01: Combined bumps of packages version ()
-=======
 - 2025-08-01: Increasing parallelism in alascan module - Issue #1333
 - 2025-08-01: Fix alascan bug when no contact found - Issue #1343
 - 2025-08-06: Adding guardrail in rigidbody module when no restraints provided - Issue #1345
 - 2025-08-08: Allow to generate cluster with clustfcc when only one model provided - Issue #1327
->>>>>>> e6a8b657
+- 2025-08-17: Combined bumps of packages version (coverage, hypothesis, pytest-random-order and kaleido)