# Changelog

<<<<<<< HEAD
2025-06-05: Added support for pyroglutamic acid (PCA) - Issue #1228
=======
2025-06-06 Added selection of Nter, Cter and 5'end states at topology generation - issue #1269
>>>>>>> 9ff032a7
<|MERGE_RESOLUTION|>--- conflicted
+++ resolved
@@ -1,7 +1,4 @@
 # Changelog
 
-<<<<<<< HEAD
-2025-06-05: Added support for pyroglutamic acid (PCA) - Issue #1228
-=======
-2025-06-06 Added selection of Nter, Cter and 5'end states at topology generation - issue #1269
->>>>>>> 9ff032a7
+- 2025-06-05: Added support for pyroglutamic acid (PCA) - Issue #1228
+- 2025-06-06: Added selection of Nter, Cter and 5'end states at topology generation - Issue #1269