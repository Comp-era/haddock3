name: haddock3
channels:
  - conda-forge
  - defaults
dependencies:
  - python==3.9
  - pip
  - numpy
  - jsonpickle
  - tox
  - biopython
  - pip:
<<<<<<< HEAD
      - pdb-tools==2.4.1
=======
      - pdb-tools>=2.4.1
>>>>>>> 7268b4ea
      - git+https://github.com/joaorodrigues/fcc@fcc2<|MERGE_RESOLUTION|>--- conflicted
+++ resolved
@@ -10,9 +10,5 @@
   - tox
   - biopython
   - pip:
-<<<<<<< HEAD
-      - pdb-tools==2.4.1
-=======
       - pdb-tools>=2.4.1
->>>>>>> 7268b4ea
       - git+https://github.com/joaorodrigues/fcc@fcc2