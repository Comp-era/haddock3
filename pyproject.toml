--- conflicted
+++ resolved
@@ -43,12 +43,7 @@
   'toml>=0.10.2',
   'pandas==2.*',
   'plotly==5.24.1',
-<<<<<<< HEAD
-  'freesasa>=2.2.1'
-=======
-  'kaleido==0.2.1',
   'freesasa>=2.2.1',
->>>>>>> 0c9855b9
 ]
 
 [project.optional-dependencies]
@@ -61,10 +56,7 @@
   "fastapi==0.115.0",
   "httpx==0.27.0",
   "mpi4py==4.0.0",
-<<<<<<< HEAD
   "kaleido==0.2.1",
-=======
->>>>>>> 0c9855b9
 ]
 docs = [
   "sphinx>=2",
