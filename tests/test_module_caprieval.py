"""Test the CAPRI module."""

import os
import random
import shutil
import tempfile
import uuid
from pathlib import Path

import numpy as np
import pytest

from haddock.libs.libontology import PDBFile
from haddock.modules.analysis.caprieval.capri import (
    CAPRI,
    calc_stats,
    capri_cluster_analysis,
    extract_data_from_capri_class,
    get_previous_cns_step,
    load_contacts,
    rank_according_to_score,
    rearrange_ss_capri_output,
)

from . import golden_data


def remove_aln_files(class_name):
    """Remove intermediary alignment files."""
    file_l = [
        Path(class_name.path, "blosum62.izone"),
        Path(class_name.path, "blosum62_A.aln"),
        Path(class_name.path, "blosum62_B.aln"),
    ]
    for f in file_l:
        if f.exists():
            os.unlink(f)


def read_capri_file(fname):
    file_content = [
        e.split()[1:] for e in open(fname).readlines() if not e.startswith("#")
    ]
    return file_content


@pytest.fixture
def protprot_input_list():
    """Prot-prot input."""
    return [
        PDBFile(Path(golden_data, "protprot_complex_1.pdb"), path=golden_data),
        PDBFile(Path(golden_data, "protprot_complex_2.pdb"), path=golden_data),
    ]


@pytest.fixture
def protprot_1bkd_input_list():
    """
    Prot-prot input for target 1bkd.

    Heterogeneous ensemble and big protein.
    """
    return [
        PDBFile(Path(golden_data, "protprot_1bkd_1.pdb"), path=golden_data),
        PDBFile(Path(golden_data, "protprot_1bkd_2.pdb"), path=golden_data),
    ]


@pytest.fixture
def protdna_input_list():
    """Prot-DNA input."""
    return [
        PDBFile(Path(golden_data, "protdna_complex_1.pdb"), path=golden_data),
        PDBFile(Path(golden_data, "protdna_complex_2.pdb"), path=golden_data),
    ]


@pytest.fixture
def protlig_input_list():
    """Protein-Ligand input."""
    return [
        PDBFile(Path(golden_data, "protlig_complex_1.pdb"), path=golden_data),
        PDBFile(Path(golden_data, "protlig_complex_2.pdb"), path=golden_data),
    ]


@pytest.fixture
def protprot_onechain_list():
    """Protein-Protein complex with a single chain ID."""
    return [PDBFile(Path(golden_data, "protprot_onechain.pdb"), path=golden_data)]


@pytest.fixture
def params():
    return {
        "receptor_chain": "A",
        "ligand_chains": ["B"],
        "aln_method": "sequence",
        "allatoms": False,
    }


@pytest.fixture
def params_all():
    return {
        "receptor_chain": "A",
        "ligand_chains": ["B"],
        "aln_method": "sequence",
        "allatoms": True,
    }


@pytest.fixture
def protdna_caprimodule(protdna_input_list, params):
    """Protein-DNA CAPRI module."""
    reference = protdna_input_list[0].rel_path
    model = protdna_input_list[1].rel_path
    capri = CAPRI(
        identificator=str(42),
        reference=reference,
        model=model,
        path=golden_data,
        params=params,
    )

    yield capri

    remove_aln_files(capri)


@pytest.fixture
def protlig_caprimodule(protlig_input_list, params):
    """Protein-Ligand CAPRI module."""
    reference = protlig_input_list[0].rel_path
    model = protlig_input_list[1].rel_path
    capri = CAPRI(
        identificator=str(42),
        reference=reference,
        model=model,
        path=golden_data,
        params=params,
    )

    yield capri

    remove_aln_files(capri)


@pytest.fixture
def protprot_caprimodule(protprot_input_list, params):
    """Protein-Protein CAPRI module."""
    reference = protprot_input_list[0].rel_path
    model = protprot_input_list[1]
    capri = CAPRI(
        identificator=str(42),
        reference=reference,
        model=model,
        path=golden_data,
        params=params,
    )

    yield capri

    remove_aln_files(capri)


@pytest.fixture
def protprot_allatm_caprimodule(protprot_input_list, params_all):
    """Protein-Protein CAPRI module."""
    reference = protprot_input_list[0].rel_path
    model = protprot_input_list[1]
    capri = CAPRI(
        identificator=str(42),
        reference=reference,
        model=model,
        path=golden_data,
        params=params_all,
    )

    yield capri

    remove_aln_files(capri)


@pytest.fixture
def protprot_1bkd_caprimodule(protprot_1bkd_input_list, params):
    """Protein-Protein CAPRI module for target 1BKD."""
    reference = protprot_1bkd_input_list[0].rel_path
    model = protprot_1bkd_input_list[1]
    capri = CAPRI(
        identificator=str(42),
        reference=reference,
        model=model,
        path=golden_data,
        params=params,
    )

    yield capri

    remove_aln_files(capri)


# Q: Not used anywhere?
# @pytest.fixture
# def protprot_caprimodule_parallel(protprot_input_list):
#     """Protein-Protein CAPRI module."""
#     reference = protprot_input_list[0].rel_path
#     model = protprot_input_list[1].rel_path
#     capri = CAPRI(
#         reference=reference,
#         model=model,
#         receptor_chain="A",
#         ligand_chains=["B"],
#         aln_method="sequence",
#         path=golden_data,
#         identificator=0,
#         core_model_idx=0,
#     )
#     yield capri
#     remove_aln_files(capri)


def test_protprot_irmsd(protprot_caprimodule):
    """Test protein-protein i-rmsd calculation."""
    # using standard cutoff
    protprot_caprimodule.calc_irmsd(cutoff=10.0)
    assert np.isclose(protprot_caprimodule.irmsd, 8.33, atol=0.01)
    # using default cutoff = 5.0
    protprot_caprimodule.calc_irmsd()
    assert np.isclose(protprot_caprimodule.irmsd, 7.38, atol=0.01)


def test_protprot_lrmsd(protprot_caprimodule):
    """Test protein-protein l-rmsd calculation."""
    protprot_caprimodule.calc_lrmsd()
    assert np.isclose(protprot_caprimodule.lrmsd, 20.94, atol=0.01)


def test_protprot_ilrmsd(protprot_caprimodule):
    """Test protein-protein i-l-rmsd calculation."""
    protprot_caprimodule.calc_ilrmsd()
    assert np.isclose(protprot_caprimodule.ilrmsd, 18.25, atol=0.01)


def test_protprot_fnat(protprot_caprimodule):
    """Test protein-protein fnat calculation."""
    protprot_caprimodule.calc_fnat()
    assert np.isclose(protprot_caprimodule.fnat, 0.05, atol=0.01)


def test_protprot_dockq(protprot_caprimodule):
    """Test protein-protein dockq calculation."""
    protprot_caprimodule.irmsd = 7.38
    protprot_caprimodule.fnat = 0.05
    protprot_caprimodule.lrmsd = 15.9
    protprot_caprimodule.calc_dockq()
    assert np.isclose(protprot_caprimodule.dockq, 0.10, atol=0.01)


def test_protprot_bb_vs_all_atoms(
    protprot_caprimodule,
    protprot_allatm_caprimodule,
):
    """Test difference between all and backbone atoms selection."""
    assert protprot_caprimodule.allatoms is False
    assert protprot_allatm_caprimodule.allatoms is True
    assert protprot_caprimodule.atoms != protprot_allatm_caprimodule.atoms
    only_bb_atoms = [a for atn in protprot_caprimodule.atoms.values() for a in atn]
    all_atoms = [a for atn in protprot_allatm_caprimodule.atoms.values() for a in atn]
    # Check length
    assert len(only_bb_atoms) < len(all_atoms)
    # Make sure all bb are also included in all atoms
    for rname, atoms in protprot_caprimodule.atoms.items():
        for atn in atoms:
            assert atn in protprot_allatm_caprimodule.atoms[rname]


def test_protprot_allatoms(protprot_allatm_caprimodule):
    """Test protein-protein all atoms calculations."""
    # Compute values with all atoms calculations
    protprot_allatm_caprimodule.calc_fnat()
    protprot_allatm_caprimodule.calc_lrmsd()
    protprot_allatm_caprimodule.calc_irmsd()
    protprot_allatm_caprimodule.calc_ilrmsd()
    # process checks
    assert np.isclose(protprot_allatm_caprimodule.lrmsd, 21.10, atol=0.01)


def test_protprot_1bkd_irmsd(protprot_1bkd_caprimodule):
    """Test protein-protein i-rmsd calculation."""
    protprot_1bkd_caprimodule.calc_irmsd(cutoff=10.0)
    assert np.isclose(protprot_1bkd_caprimodule.irmsd, 8.16, atol=0.01)


def test_protprot_1bkd_lrmsd(protprot_1bkd_caprimodule):
    """Test protein-protein l-rmsd calculation."""
    protprot_1bkd_caprimodule.calc_lrmsd()
    assert np.isclose(protprot_1bkd_caprimodule.lrmsd, 28.47, atol=0.01)


def test_protprot_1bkd_ilrmsd(protprot_1bkd_caprimodule):
    """Test protein-protein i-l-rmsd calculation."""
    protprot_1bkd_caprimodule.calc_ilrmsd()
    assert np.isclose(protprot_1bkd_caprimodule.ilrmsd, 21.71, atol=0.01)


def test_protprot_1bkd_fnat(protprot_1bkd_caprimodule):
    """Test protein-protein fnat calculation."""
    protprot_1bkd_caprimodule.calc_fnat()
    assert np.isclose(protprot_1bkd_caprimodule.fnat, 0.07, atol=0.01)


def test_protprot_1bkd_dockq(protprot_1bkd_caprimodule):
    """Test protein-protein dockq calculation."""
    protprot_1bkd_caprimodule.irmsd = 8.16
    protprot_1bkd_caprimodule.fnat = 0.07
    protprot_1bkd_caprimodule.lrmsd = 28.47
    protprot_1bkd_caprimodule.calc_dockq()
    assert np.isclose(protprot_1bkd_caprimodule.dockq, 0.06, atol=0.01)


def test_protprot_1bkd_allatoms(protprot_1bkd_caprimodule):
    """Test protein-protein all atoms calculations."""
    # modify module allatoms parameter
    protprot_1bkd_caprimodule.allatoms = True
    protprot_1bkd_caprimodule.atoms = protprot_1bkd_caprimodule._load_atoms(
        protprot_1bkd_caprimodule.model,
        protprot_1bkd_caprimodule.reference,
        full=protprot_1bkd_caprimodule.allatoms,
    )
    # Compute values with all atoms calculations
    protprot_1bkd_caprimodule.calc_fnat()
    protprot_1bkd_caprimodule.calc_lrmsd()
    protprot_1bkd_caprimodule.calc_irmsd()
    protprot_1bkd_caprimodule.calc_ilrmsd()
    # Check l-rmsd with Pymol cmd
    # align protprot_1bkd_1 and chain A and not hydrogen, protprot_1bkd_2 and chain A and not hydrogen, cycles=0
    # rms_cur protprot_1bkd_1 and chain R and not hydrogen, protprot_1bkd_2 and chain R and not hydrogen
    assert np.isclose(protprot_1bkd_caprimodule.lrmsd, 28.530, atol=0.01)
    assert np.isclose(protprot_1bkd_caprimodule.irmsd, 8.181, atol=0.01)
    assert np.isclose(protprot_1bkd_caprimodule.ilrmsd, 21.5878, atol=0.01)
    assert np.isclose(protprot_1bkd_caprimodule.fnat, 0.07, atol=0.01)


def test_protlig_irmsd(protlig_caprimodule):
    """Test protein-ligand i-rmsd calculation."""
    protlig_caprimodule.calc_irmsd()
    assert np.isclose(protlig_caprimodule.irmsd, 0.22, atol=0.01)


def test_protlig_lrmsd(protlig_caprimodule):
    """Test protein-ligand l-rmsd calculation."""
    protlig_caprimodule.calc_lrmsd()
    assert np.isclose(protlig_caprimodule.lrmsd, 0.49, atol=0.01)


def test_protlig_ilrmsd(protlig_caprimodule):
    """Test protein-ligand i-l-rmsd calculation."""
    protlig_caprimodule.calc_ilrmsd()
    assert np.isclose(protlig_caprimodule.ilrmsd, 0.49, atol=0.01)


def test_protlig_fnat(protlig_caprimodule):
    """Test protein-ligand fnat calculation."""
    protlig_caprimodule.calc_fnat()
    assert np.isclose(protlig_caprimodule.fnat, 1.0, atol=0.01)


def test_protlig_allatoms(protlig_caprimodule):
    """Test protein-protein all atoms calculations."""
    # modify module allatoms parameter
    protlig_caprimodule.allatoms = True
    protlig_caprimodule.atoms = protlig_caprimodule._load_atoms(
        protlig_caprimodule.model,
        protlig_caprimodule.reference,
        full=protlig_caprimodule.allatoms,
    )
    # Compute values with all atoms calculations
    protlig_caprimodule.calc_fnat()
    protlig_caprimodule.calc_lrmsd()
    protlig_caprimodule.calc_irmsd()
    protlig_caprimodule.calc_ilrmsd()
    assert np.isclose(protlig_caprimodule.irmsd, 0.16, atol=0.01)
    assert np.isclose(protlig_caprimodule.lrmsd, 0.49, atol=0.01)
    assert np.isclose(protlig_caprimodule.ilrmsd, 0.49, atol=0.01)
    assert np.isclose(protlig_caprimodule.fnat, 1.0, atol=0.01)


def test_protdna_irmsd(protdna_caprimodule):
    """Test protein-dna i-rmsd calculation."""
    protdna_caprimodule.calc_irmsd()
    assert np.isclose(protdna_caprimodule.irmsd, 2.05, atol=0.01)


def test_protdna_lrmsd(protdna_caprimodule):
    """Test protein-dna l-rmsd calculation."""
    protdna_caprimodule.calc_lrmsd()
    assert np.isclose(protdna_caprimodule.lrmsd, 6.13, atol=0.01)


def test_protdna_ilrmsd(protdna_caprimodule):
    """Test protein-dna i-l-rmsd calculation."""
    protdna_caprimodule.calc_ilrmsd()
    assert np.isclose(protdna_caprimodule.ilrmsd, 5.97, atol=0.01)


def test_protdna_fnat(protdna_caprimodule):
    """Test protein-dna fnat calculation."""
    protdna_caprimodule.calc_fnat()
    assert np.isclose(protdna_caprimodule.fnat, 0.49, atol=0.01)


def test_protdna_allatoms(protdna_caprimodule):
    """Test protein-protein all atoms calculations."""
    # modify module allatoms parameter
    protdna_caprimodule.allatoms = True
    protdna_caprimodule.atoms = protdna_caprimodule._load_atoms(
        protdna_caprimodule.model,
        protdna_caprimodule.reference,
        full=protdna_caprimodule.allatoms,
    )
    # Compute values with all atoms calculations
    protdna_caprimodule.calc_fnat()
    protdna_caprimodule.calc_lrmsd()
    protdna_caprimodule.calc_irmsd()
    protdna_caprimodule.calc_ilrmsd()
    # Check l-rmsd with Pymol cmd
    # align protdna_complex_1 and chain A and not hydrogen, protdna_complex_2 and chain A and not hydrogen, cycles=0
    # rms_cur protdna_complex_1 and chain B and not hydrogen, protdna_complex_2 and chain B and not hydrogen
    assert np.isclose(protdna_caprimodule.lrmsd, 6.194, atol=0.01)
    assert np.isclose(protdna_caprimodule.irmsd, 2.321, atol=0.01)
    assert np.isclose(protdna_caprimodule.ilrmsd, 5.955, atol=0.01)
    assert np.isclose(protdna_caprimodule.fnat, 0.4878, atol=0.01)


def test_make_output(protprot_caprimodule):
    """Test the writing of capri.tsv file."""
    protprot_caprimodule.model.clt_id = 1
    protprot_caprimodule.model.clt_rank = 1
    protprot_caprimodule.model.clt_model_rank = 10
    protprot_caprimodule.model.unw_energies = {"something": 0.0}

    protprot_caprimodule.make_output()

    ss_fname = Path(
        protprot_caprimodule.path, f"capri_ss_{protprot_caprimodule.identificator}.tsv"
    )

    assert ss_fname.stat().st_size != 0

    # remove the model column since its name will depend on where we are running
    #  the test
    observed_outf_l = read_capri_file(ss_fname)
    expected_outf_l = [
        [
            "md5",
            "caprieval_rank",
            "score",
            "irmsd",
            "fnat",
            "lrmsd",
            "ilrmsd",
            "dockq",
            "cluster_id",
            "cluster_ranking",
            "model-cluster_ranking",
            "something",
        ],
        ["-", "-", "nan", "nan", "nan", "nan", "nan", "nan", "1", "1", "10", "0.000"],
    ]

    assert observed_outf_l == expected_outf_l

    os.unlink(ss_fname)


def test_identify_protprotinterface(protprot_caprimodule, protprot_input_list):
    """Test the interface identification."""
    protprot_complex = protprot_input_list[0]

    observed_interface = protprot_caprimodule.identify_interface(
        protprot_complex, cutoff=5.0
    )
    expected_interface = {
        "A": [37, 38, 39, 43, 45, 71, 75, 90, 94, 96, 132],
        "B": [52, 51, 16, 54, 53, 56, 11, 12, 17, 48],
    }

    for ch in expected_interface.keys():
        assert sorted(observed_interface[ch]) == sorted(expected_interface[ch])


def test_identify_protdnainterface(protdna_caprimodule, protdna_input_list):
    """Test the interface identification."""
    protdna_complex = protdna_input_list[0]

    observed_interface = protdna_caprimodule.identify_interface(
        protdna_complex, cutoff=5.0
    )
    expected_interface = {
        "A": [10, 16, 17, 18, 27, 28, 29, 30, 32, 33, 38, 39, 41, 42, 43, 44],
        "B": [4, 3, 2, 33, 32, 5, 6, 34, 35, 31, 7, 30],
    }

    for ch in expected_interface.keys():
        assert sorted(observed_interface[ch]) == sorted(expected_interface[ch])


def test_identify_protliginterface(protlig_caprimodule, protlig_input_list):
    """Test the interface identification."""
    protlig_complex = protlig_input_list[0]

    observed_interface = protlig_caprimodule.identify_interface(
        protlig_complex, cutoff=5.0
    )
    expected_interface = {
        "A": [
            118,
            119,
            151,
            152,
            178,
            179,
            222,
            224,
            227,
            246,
            276,
            277,
            292,
            294,
            348,
            371,
            406,
        ],
        "B": [500],
    }

    for ch in expected_interface.keys():
        assert sorted(observed_interface[ch]) == sorted(expected_interface[ch])


def test_load_contacts(protprot_input_list):
    """Test loading contacts."""
    protprot_complex = protprot_input_list[0]
    observed_con_set = load_contacts(protprot_complex, cutoff=5.0)
    expected_con_set = {
        ("A", 39, "B", 52),
        ("A", 43, "B", 54),
        ("A", 45, "B", 56),
        ("A", 38, "B", 16),
        ("A", 75, "B", 17),
        ("A", 94, "B", 16),
        ("A", 39, "B", 51),
        ("A", 39, "B", 54),
        ("A", 90, "B", 17),
        ("A", 96, "B", 17),
        ("A", 45, "B", 12),
        ("A", 39, "B", 53),
        ("A", 38, "B", 51),
        ("A", 132, "B", 48),
        ("A", 71, "B", 17),
        ("A", 132, "B", 51),
        ("A", 90, "B", 16),
        ("A", 94, "B", 51),
        ("A", 37, "B", 52),
        ("A", 45, "B", 11),
    }

    assert observed_con_set == expected_con_set


def test_add_chain_from_segid(protprot_caprimodule):
    """Test replacing the chainID with segID."""
    tmp = tempfile.NamedTemporaryFile(delete=True)
    pdb_f = Path(golden_data, "protein_segid.pdb")
    shutil.copy(pdb_f, tmp.name)
    # this will replace-in-place
    protprot_caprimodule.add_chain_from_segid(tmp.name)

    with open(tmp.name) as fh:
        for line in fh:
            if line.startswith("ATOM"):
                assert line[21] == "A"


def test_rearrange_ss_capri_output():
    """Test rearranging the capri output."""
    with open(f"{golden_data}/capri_ss_1.tsv", "w") as fh:
        fh.write(
            "model	caprieval_rank	score	irmsd	fnat	lrmsd	ilrmsd	"
            "dockq	cluster_id	cluster_ranking	"
            "model-cluster_ranking" + os.linesep
        )
        fh.write(
            "../1_emscoring/emscoring_909.pdb	1	-424.751	0.000	"
            "1.000	0.000	0.000	1.000	-	-	-" + os.linesep
        )
    rearrange_ss_capri_output(
        "capri_ss.txt",
        output_count=1,
        sort_key="score",
        sort_ascending=True,
        path=golden_data,
    )

    assert Path("capri_ss.txt").stat().st_size != 0
    Path("capri_ss.txt").unlink()


def test_calc_stats():
    """Test the calculation of statistics."""
    observed_mean, observed_std = calc_stats([2, 2, 4, 5])
    assert np.isclose(observed_mean, 3.25, atol=0.01)
    assert np.isclose(observed_std, 1.3, atol=0.01)


def test_capri_cluster_analysis(protprot_caprimodule, protprot_input_list):
    """Test the cluster analysis."""
    model1, model2 = protprot_input_list[0], protprot_input_list[1]
    model1.clt_rank, model2.clt_rank = 1, 2
    model1.clt_id, model2.clt_id = 1, 2
    model1.score, model2.score = 42.0, 50.0
    protprot_caprimodule.irmsd = 0.1
    protprot_caprimodule.fnat = 1.0
    protprot_caprimodule.lrmsd = 1.2
    protprot_caprimodule.ilrmsd = 4.3
    capri_cluster_analysis(
        capri_list=[protprot_caprimodule, protprot_caprimodule],
        model_list=[model1, model2],
        output_fname="capri_clt.txt",
        clt_threshold=5,
        sort_key="score",
        sort_ascending=True,
        path=Path("."),
    )

    assert Path("capri_clt.txt").stat().st_size != 0

    observed_outf_l = read_capri_file("capri_clt.txt")
    expected_outf_l = [
        [
            "cluster_id",
            "n",
            "under_eval",
            "score",
            "score_std",
            "irmsd",
            "irmsd_std",
            "fnat",
            "fnat_std",
            "lrmsd",
            "lrmsd_std",
            "dockq",
            "dockq_std",
            "caprieval_rank",
        ],
        [
            "1",
            "1",
            "yes",
            "42.000",
            "0.000",
            "0.100",
            "0.000",
            "1.000",
            "0.000",
            "1.200",
            "0.000",
            "nan",
            "nan",
            "1",
        ],
        [
            "2",
            "1",
            "yes",
            "50.000",
            "0.000",
            "0.100",
            "0.000",
            "1.000",
            "0.000",
            "1.200",
            "0.000",
            "nan",
            "nan",
            "2",
        ],
    ]
    assert observed_outf_l == expected_outf_l

    # test sorting
    capri_cluster_analysis(
        capri_list=[protprot_caprimodule, protprot_caprimodule],
        model_list=[model1, model2],
        output_fname="capri_clt.txt",
        clt_threshold=5,
        sort_key="cluster_rank",
        sort_ascending=False,
        path=Path("."),
    )

    observed_outf_l = read_capri_file("capri_clt.txt")
    expected_outf_l = [
        [
            "cluster_id",
            "n",
            "under_eval",
            "score",
            "score_std",
            "irmsd",
            "irmsd_std",
            "fnat",
            "fnat_std",
            "lrmsd",
            "lrmsd_std",
            "dockq",
            "dockq_std",
            "caprieval_rank",
        ],
        [
            "2",
            "1",
            "yes",
            "50.000",
            "0.000",
            "0.100",
            "0.000",
            "1.000",
            "0.000",
            "1.200",
            "0.000",
            "nan",
            "nan",
            "2",
        ],
        [
            "1",
            "1",
            "yes",
            "42.000",
            "0.000",
            "0.100",
            "0.000",
            "1.000",
            "0.000",
            "1.200",
            "0.000",
            "nan",
            "nan",
            "1",
        ],
    ]

    Path("capri_clt.txt").unlink()


<<<<<<< HEAD
=======
def test_check_chains(protprot_caprimodule):
    """Test correct checking of chains."""
    obs_ch = [
        ["A", "C"],
        ["A", "B"],
        ["S", "E", "B", "A"],
        ["S", "E", "P", "A"],
        ["C", "D"],
    ]

    # assuming exp chains are A and B
    exp_ch = [
        ["A", ["C"]],
        ["A", ["B"]],
        ["A", ["B"]],  # S and E are ignored when B is present
        ["A", ["S", "E", "P"]],
        ["C", ["D"]],
    ]

    for n in range(len(obs_ch)):
        obs_r_chain, obs_l_chain = protprot_caprimodule.check_chains(obs_ch[n])
        exp_r_chain, exp_l_chain = exp_ch[n][0], exp_ch[n][1]
        assert obs_r_chain == exp_r_chain
        assert obs_l_chain == exp_l_chain


>>>>>>> 0ad2e37a
@pytest.fixture
def protprot_onechain_ref_caprimodule(
    protprot_input_list, protprot_onechain_list, params
):
    """Protein-Protein CAPRI module with a single chain structure as ref."""
    reference = protprot_onechain_list[0].rel_path
    model = protprot_input_list[1].rel_path
    capri = CAPRI(
        identificator=str(42),
        reference=reference,
        model=model,
        path=golden_data,
        params=params,
    )

    yield capri

    remove_aln_files(capri)


@pytest.fixture
def protprot_onechain_mod_caprimodule(
    protprot_input_list, protprot_onechain_list, params
):
    """Protein-Protein CAPRI module with a single chain structure as model."""
    reference = protprot_input_list[0].rel_path
    model = protprot_onechain_list[0].rel_path
    capri = CAPRI(
        identificator=str(42),
        reference=reference,
        model=model,
        path=golden_data,
        params=params,
    )

    yield capri

    remove_aln_files(capri)


def test_single_chain_reference(protprot_onechain_ref_caprimodule, params):
    """Test correct values if reference has a single chain."""
    # fnat
    protprot_onechain_ref_caprimodule.calc_fnat()
    assert np.isnan(protprot_onechain_ref_caprimodule.fnat)
    # irmsd
    protprot_onechain_ref_caprimodule.calc_irmsd()
    assert np.isnan(protprot_onechain_ref_caprimodule.irmsd)
    # lrmsd
    protprot_onechain_ref_caprimodule.calc_lrmsd()
    assert np.isnan(protprot_onechain_ref_caprimodule.lrmsd)
    # ilrmsd
    protprot_onechain_ref_caprimodule.calc_ilrmsd()
    assert np.isnan(protprot_onechain_ref_caprimodule.ilrmsd)
    # dockq
    protprot_onechain_ref_caprimodule.calc_dockq()
    assert np.isnan(protprot_onechain_ref_caprimodule.dockq)


def test_single_chain_model(protprot_onechain_mod_caprimodule, params):
    """Test correct values if model has a single chain."""
    # fnat
    protprot_onechain_mod_caprimodule.calc_fnat()
    assert np.isclose(protprot_onechain_mod_caprimodule.fnat, 0.00, atol=0.01)
    # irmsd might be different than zero
    protprot_onechain_mod_caprimodule.calc_irmsd()
    assert np.isclose(protprot_onechain_mod_caprimodule.irmsd, 12.85, atol=0.01)
    # lrmsd
    protprot_onechain_mod_caprimodule.calc_lrmsd()
    assert np.isnan(protprot_onechain_mod_caprimodule.lrmsd)
    # ilrmsd
    protprot_onechain_mod_caprimodule.calc_ilrmsd()
    assert np.isnan(protprot_onechain_mod_caprimodule.ilrmsd)
    # dockq
    protprot_onechain_mod_caprimodule.calc_dockq()
    assert np.isnan(protprot_onechain_mod_caprimodule.dockq)


def test_get_previous_cns_step():
    "Test getting the previous CNS step."
    mock_steps = ["0_topoaa", "1_emscoring", "1_emscoring_fake", "2_clustfcc"]
    assert get_previous_cns_step(mock_steps, 2) == "1_emscoring"
    mock_steps_2 = ["bla", "test"]
    assert get_previous_cns_step(mock_steps_2, 1) is None


<<<<<<< HEAD
def test_protprot_1bkd_swapped_chains(protprot_1bkd_caprimodule):
    """Test protein-protein l-rmsd and ilrmsd calculation with swapped chains."""
    protprot_1bkd_caprimodule.r_chain = "S"
    protprot_1bkd_caprimodule.l_chain = "R"
    protprot_1bkd_caprimodule.calc_lrmsd()
    assert np.isclose(protprot_1bkd_caprimodule.lrmsd, 19.21, atol=0.01)
    protprot_1bkd_caprimodule.calc_ilrmsd()
    assert np.isclose(protprot_1bkd_caprimodule.ilrmsd, 16.33, atol=0.01)
=======
def test_capri_run(mocker):

    mock_get_align_func = mocker.Mock(
        return_value={"numbering": {1: 1, 2: 2}, "chain_dict": {1: 2}}
    )
    mocker.patch(
        "haddock.modules.analysis.caprieval.capri.get_align",
        return_value=mock_get_align_func,
    )

    mocker.patch.object(CAPRI, "_load_atoms", return_value=None)
    capri = CAPRI(
        identificator="test",
        model=Path("some-file"),
        path=Path("."),
        reference=Path("some-file"),
        params={
            "fnat": True,
            "irmsd": True,
            "lrmsd": True,
            "ilrmsd": True,
            "dockq": True,
            "allatoms": True,
            "receptor_chain": "A",
            "ligand_chains": ["B"],
            "alignment_method": None,
            "lovoalign_exec": None,
            "fnat_cutoff": 10,
            "irmsd_cutoff": 10,
        },
    )
    rand_fnat = random.random()
    mocker.patch.object(
        capri, "calc_fnat", side_effect=lambda cutoff: setattr(capri, "fnat", rand_fnat)
    )
    rand_irmsd = random.random()
    mocker.patch.object(
        capri,
        "calc_irmsd",
        side_effect=lambda cutoff: setattr(capri, "irmsd", rand_irmsd),
    )
    rand_lrmsd = random.random()
    mocker.patch.object(
        capri, "calc_lrmsd", side_effect=lambda: setattr(capri, "lrmsd", rand_lrmsd)
    )
    rand_ilrmsd = random.random()
    mocker.patch.object(
        capri,
        "calc_ilrmsd",
        side_effect=lambda cutoff: setattr(capri, "ilrmsd", rand_ilrmsd),
    )
    rand_dockq = random.random()
    mocker.patch.object(
        capri, "calc_dockq", side_effect=lambda: setattr(capri, "dockq", rand_dockq)
    )

    mocker.patch.object(capri, "make_output")

    capri.run()

    # The only logic to be tested is if the methods are called
    assert capri.fnat == pytest.approx(rand_fnat)
    assert capri.irmsd == pytest.approx(rand_irmsd)
    assert capri.lrmsd == pytest.approx(rand_lrmsd)
    assert capri.ilrmsd == pytest.approx(rand_ilrmsd)
    assert capri.dockq == pytest.approx(rand_dockq)


def test_rank_according_to_score():
    data = {
        1: {
            "score": 3.0,
            "caprieval_rank": 99999,
        },
        2: {
            "score": 2.0,
            "caprieval_rank": 99999,
        },
        3: {
            "score": 1.0,
            "caprieval_rank": 99999,
        },
    }

    ranked_data = rank_according_to_score(
        data=data, sort_key="score", sort_ascending=True
    )

    assert ranked_data[1]["caprieval_rank"] == 1
    assert ranked_data[2]["caprieval_rank"] == 2
    assert ranked_data[3]["caprieval_rank"] == 3


def test_extract_data_from_capri_class(mocker):

    mocker.patch(
        "haddock.modules.analysis.caprieval.capri.write_nested_dic_to_file",
        return_value=None,
    )
    mocker.patch.object(CAPRI, "_load_atoms", return_value=None)

    c = CAPRI(
        path=Path("."),
        identificator="42",
        model=Path("anything"),
        reference=Path("anything"),
        params={
            "allatoms": True,
            "receptor_chain": "X",
            "ligand_chains": ["X"],
        },
    )

    # Create random entries
    random_energy = random.random()
    random_model = PDBFile(
        file_name=str(uuid.uuid4()), score=42, unw_energies={"energy": random_energy}
    )
    random_md5 = str(uuid.uuid4())
    random_score = random.random()
    random_irmsd = random.random()
    random_fnat = random.random()
    random_lrmsd = random.random()
    random_ilrmsd = random.random()
    random_dockq = random.random()

    c.model = random_model
    c.md5 = random_md5
    c.score = random_score
    c.irmsd = random_irmsd
    c.fnat = random_fnat
    c.lrmsd = random_lrmsd
    c.ilrmsd = random_ilrmsd
    c.dockq = random_dockq

    observed_data = extract_data_from_capri_class(
        capri_objects=[c], sort_key="score", sort_ascending=True, output_fname=Path("")
    )

    assert observed_data is not None

    assert observed_data[1]["model"] == random_model
    assert observed_data[1]["md5"] == random_md5
    assert observed_data[1]["score"] == random_score
    assert observed_data[1]["irmsd"] == random_irmsd
    assert observed_data[1]["fnat"] == random_fnat
    assert observed_data[1]["lrmsd"] == random_lrmsd
    assert observed_data[1]["ilrmsd"] == random_ilrmsd
    assert observed_data[1]["dockq"] == random_dockq
    assert observed_data[1]["energy"] == random_energy
>>>>>>> 0ad2e37a
<|MERGE_RESOLUTION|>--- conflicted
+++ resolved
@@ -756,35 +756,6 @@
     Path("capri_clt.txt").unlink()
 
 
-<<<<<<< HEAD
-=======
-def test_check_chains(protprot_caprimodule):
-    """Test correct checking of chains."""
-    obs_ch = [
-        ["A", "C"],
-        ["A", "B"],
-        ["S", "E", "B", "A"],
-        ["S", "E", "P", "A"],
-        ["C", "D"],
-    ]
-
-    # assuming exp chains are A and B
-    exp_ch = [
-        ["A", ["C"]],
-        ["A", ["B"]],
-        ["A", ["B"]],  # S and E are ignored when B is present
-        ["A", ["S", "E", "P"]],
-        ["C", ["D"]],
-    ]
-
-    for n in range(len(obs_ch)):
-        obs_r_chain, obs_l_chain = protprot_caprimodule.check_chains(obs_ch[n])
-        exp_r_chain, exp_l_chain = exp_ch[n][0], exp_ch[n][1]
-        assert obs_r_chain == exp_r_chain
-        assert obs_l_chain == exp_l_chain
-
-
->>>>>>> 0ad2e37a
 @pytest.fixture
 def protprot_onechain_ref_caprimodule(
     protprot_input_list, protprot_onechain_list, params
@@ -871,7 +842,6 @@
     assert get_previous_cns_step(mock_steps_2, 1) is None
 
 
-<<<<<<< HEAD
 def test_protprot_1bkd_swapped_chains(protprot_1bkd_caprimodule):
     """Test protein-protein l-rmsd and ilrmsd calculation with swapped chains."""
     protprot_1bkd_caprimodule.r_chain = "S"
@@ -880,7 +850,8 @@
     assert np.isclose(protprot_1bkd_caprimodule.lrmsd, 19.21, atol=0.01)
     protprot_1bkd_caprimodule.calc_ilrmsd()
     assert np.isclose(protprot_1bkd_caprimodule.ilrmsd, 16.33, atol=0.01)
-=======
+
+    
 def test_capri_run(mocker):
 
     mock_get_align_func = mocker.Mock(
@@ -1030,5 +1001,4 @@
     assert observed_data[1]["lrmsd"] == random_lrmsd
     assert observed_data[1]["ilrmsd"] == random_ilrmsd
     assert observed_data[1]["dockq"] == random_dockq
-    assert observed_data[1]["energy"] == random_energy
->>>>>>> 0ad2e37a
+    assert observed_data[1]["energy"] == random_energy