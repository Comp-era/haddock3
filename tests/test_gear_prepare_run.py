--- conflicted
+++ resolved
@@ -411,7 +411,6 @@
         validate_value(defaultparams, key, value)
 
 
-<<<<<<< HEAD
 def test_validate_parameters_are_not_incompatible():
     """Test parameter incompatibilities."""
     # Define an incompatible parameter
@@ -425,36 +424,21 @@
         }
     }
     # Test 1 successfully fail
-=======
-def test_validate_parameters_are_not_incompatible(mocker):
-    """Test proper logic of test_validate_parameters_are_not_incompatible."""
-    mocker.patch(
-        "haddock.gear.prepare_run.incompatible_defaults_params",
-        {"limiting_parameter": {"incompatible_parameter": "incompatible_value"}},
-    )
-
->>>>>>> 64d625bc
-    params = {
-        "limiting_parameter": True,
-        "incompatible_parameter": "incompatible_value",
-    }
-
     with pytest.raises(ValueError):
         validate_parameters_are_not_incompatible(params, incompatible_params)
 
     # Test 2 - successfully pass
-    params = {
-        "limiting_parameter": False,
-        "ok_parameter": "ok_value",
-    }
-<<<<<<< HEAD
+    incompatible_params = {
+        "limiting_parameter": {
+            False: {
+                "ok_parameter": "ok_value",
+            }
+        }
+    }
     no_return = validate_parameters_are_not_incompatible(
         params, incompatible_params
         )
     assert no_return is None
-=======
-
-    assert validate_parameters_are_not_incompatible(params) is None
 
 
 ###################################
@@ -511,5 +495,4 @@
             del proper_ncs_params[k2]
     # Except error as _3 != (numncs = 2)
     with pytest.raises(ConfigurationError):
-        assert validate_ncs_params(proper_ncs_params) is None
->>>>>>> 64d625bc
+        assert validate_ncs_params(proper_ncs_params) is None